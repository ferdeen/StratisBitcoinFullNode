﻿using System;
using System.Collections.Generic;
using Microsoft.Extensions.Logging;
using Moq;
using NBitcoin;
using Stratis.Bitcoin.Base;
using Stratis.Bitcoin.Base.Deployments;
using Stratis.Bitcoin.Configuration;
using Stratis.Bitcoin.Configuration.Settings;
using Stratis.Bitcoin.Consensus;
using Stratis.Bitcoin.Consensus.Rules;
using Stratis.Bitcoin.Features.Consensus;
using Stratis.Bitcoin.Features.Consensus.CoinViews;
using Stratis.Bitcoin.Features.Consensus.Interfaces;
using Stratis.Bitcoin.Features.Consensus.Rules;
using Stratis.Bitcoin.Features.MemoryPool;
using Stratis.Bitcoin.Features.MemoryPool.Interfaces;
using Stratis.Bitcoin.Mining;
using Stratis.Bitcoin.Tests.Common;
using Stratis.Bitcoin.Tests.Common.Logging;
using Stratis.Bitcoin.Utilities;
using Stratis.Bitcoin.Utilities.Extensions;
using Xunit;

namespace Stratis.Bitcoin.Features.Miner.Tests
{
    public class PowBlockAssemblerTest : LogsTestBase
    {
        private readonly Mock<IConsensusManager> consensusLoop;
        private readonly Mock<IConsensusRuleEngine> consensusRules;

        private readonly Mock<ITxMempool> txMempool;
        private readonly Mock<IDateTimeProvider> dateTimeProvider;
        private RuleContext callbackRuleContext;
        private readonly Money powReward;
        private readonly Mock<MinerSettings> minerSettings;
        private readonly Network testNet;
        private readonly Key key;

        public PowBlockAssemblerTest()
        {
            this.consensusLoop = new Mock<IConsensusManager>();
            this.consensusRules = new Mock<IConsensusRuleEngine>();
            this.txMempool = new Mock<ITxMempool>();
            this.dateTimeProvider = new Mock<IDateTimeProvider>();
            this.powReward = Money.Coins(50);
            this.testNet = KnownNetworks.TestNet;
            this.minerSettings = new Mock<MinerSettings>();
            this.key = new Key();

            SetupConsensusLoop();
        }

        [Fact]
        public void CreateNewBlock_WithScript_ReturnsBlockTemplate()
        {
            this.ExecuteWithConsensusOptions(new ConsensusOptions(), () =>
            {
                ConcurrentChain chain = GenerateChainWithHeight(5, this.testNet, this.key);
                this.SetupRulesEngine(chain);
                this.consensusLoop.Setup(s => s.Tip).Returns(chain.Tip);
                this.dateTimeProvider.Setup(d => d.GetAdjustedTimeAsUnixTimestamp())
                    .Returns(new DateTime(2017, 1, 7, 0, 0, 1, DateTimeKind.Utc).ToUnixTimestamp());
                Transaction transaction = CreateTransaction(this.testNet, this.key, 5, new Money(400 * 1000 * 1000), new Key(), new uint256(124124));
                var txFee = new Money(1000);
                SetupTxMempool(chain, this.testNet.Consensus.Options as ConsensusOptions, txFee, transaction);
                this.consensusRules
                    .Setup(s => s.CreateRuleContext(It.IsAny<ValidationContext>()))
                    .Returns(new PowRuleContext());

                var blockDefinition = new PowBlockDefinition(this.consensusLoop.Object, this.dateTimeProvider.Object, this.LoggerFactory.Object, this.txMempool.Object, new MempoolSchedulerLock(), this.minerSettings.Object, this.testNet, this.consensusRules.Object);

                BlockTemplate blockTemplate = blockDefinition.Build(chain.Tip, this.key.ScriptPubKey);

                Assert.Equal(new Money(1000), blockTemplate.TotalFee);
                Assert.Equal(2, blockTemplate.Block.Transactions.Count);
                Assert.Equal(536870912, blockTemplate.Block.Header.Version);

                Assert.Equal(2, blockTemplate.Block.Transactions.Count);

                Transaction resultingTransaction = blockTemplate.Block.Transactions[0];
                Assert.Equal((uint)new DateTime(2017, 1, 7, 0, 0, 1, DateTimeKind.Utc).ToUnixTimestamp(), resultingTransaction.Time);
                Assert.NotEmpty(resultingTransaction.Inputs);
                Assert.NotEmpty(resultingTransaction.Outputs);
                Assert.True(resultingTransaction.IsCoinBase);
                Assert.False(resultingTransaction.IsCoinStake);
                Assert.Equal(TxIn.CreateCoinbase(6).ScriptSig, resultingTransaction.Inputs[0].ScriptSig);
                Assert.Equal(this.powReward + txFee, resultingTransaction.TotalOut);
                Assert.Equal(this.key.ScriptPubKey, resultingTransaction.Outputs[0].ScriptPubKey);
                Assert.Equal(this.powReward + txFee, resultingTransaction.Outputs[0].Value);

                resultingTransaction = blockTemplate.Block.Transactions[1];
                Assert.NotEmpty(resultingTransaction.Inputs);
                Assert.NotEmpty(resultingTransaction.Outputs);
                Assert.False(resultingTransaction.IsCoinBase);
                Assert.False(resultingTransaction.IsCoinStake);
                Assert.Equal(new Money(400 * 1000 * 1000), resultingTransaction.TotalOut);
                Assert.Equal(transaction.Inputs[0].PrevOut.Hash, resultingTransaction.Inputs[0].PrevOut.Hash);
                Assert.Equal(transaction.Inputs[0].ScriptSig, transaction.Inputs[0].ScriptSig);

                Assert.Equal(transaction.Outputs[0].ScriptPubKey, resultingTransaction.Outputs[0].ScriptPubKey);
                Assert.Equal(new Money(400 * 1000 * 1000), resultingTransaction.Outputs[0].Value);
            });
        }

        [Fact]
        public void CreateNewBlock_WithScript_ValidatesTemplateUsingRuleContext()
        {
            var newOptions = new ConsensusOptions();

            this.ExecuteWithConsensusOptions(newOptions, () =>
            {
                ConcurrentChain chain = GenerateChainWithHeight(5, this.testNet, this.key);
                this.SetupRulesEngine(chain);

                this.dateTimeProvider.Setup(d => d.GetAdjustedTimeAsUnixTimestamp())
                    .Returns(new DateTime(2017, 1, 7, 0, 0, 1, DateTimeKind.Utc).ToUnixTimestamp());
                this.consensusLoop.Setup(c => c.Tip)
                    .Returns(chain.GetBlock(5));

                Transaction transaction = CreateTransaction(this.testNet, this.key, 5, new Money(400 * 1000 * 1000), new Key(), new uint256(124124));
                var txFee = new Money(1000);
                SetupTxMempool(chain, this.testNet.Consensus.Options as ConsensusOptions, txFee, transaction);
                ValidationContext validationContext = null;
<<<<<<< HEAD
                var powRuleContext = new PowRuleContext(new ValidationContext(), this.dateTimeProvider.Object.GetTimeOffset());
=======
                var powRuleContext = new PowRuleContext(new ValidationContext(), this.testNet.Consensus, chain.Tip, this.dateTimeProvider.Object.GetTimeOffset());
>>>>>>> 6bd6e945
                this.consensusRules
                    .Setup(s => s.CreateRuleContext(It.IsAny<ValidationContext>())).Callback<ValidationContext>((r) => validationContext = r)
                    .Returns(powRuleContext);

                var blockDefinition = new PowBlockDefinition(this.consensusLoop.Object, this.dateTimeProvider.Object, this.LoggerFactory.Object, this.txMempool.Object, new MempoolSchedulerLock(), this.minerSettings.Object, this.testNet, this.consensusRules.Object);

                BlockTemplate blockTemplate = blockDefinition.Build(chain.Tip, this.key.ScriptPubKey);
                Assert.NotNull(this.callbackRuleContext);

                Assert.True(this.callbackRuleContext.MinedBlock);
                Assert.Equal(blockTemplate.Block.GetHash(), validationContext.Block.GetHash());
<<<<<<< HEAD
                Assert.Equal(1500, this.testNetwork.Consensus.Options.MaxBlockWeight);
=======
                Assert.Equal(chain.GetBlock(5).HashBlock, powRuleContext.ConsensusTip.HashBlock);
>>>>>>> 6bd6e945
                this.consensusLoop.Verify();
            });
        }

        [Fact]
        public void ComputeBlockVersion_UsingChainTipAndConsensus_NoBip9DeploymentActive_UpdatesHeightAndVersion()
        {
            this.ExecuteWithConsensusOptions(new ConsensusOptions(), () =>
            {
                ConcurrentChain chain = GenerateChainWithHeight(5, this.testNet, new Key());

                var blockDefinition = new PowTestBlockDefinition(this.consensusLoop.Object, this.dateTimeProvider.Object, this.LoggerFactory.Object, this.txMempool.Object, new MempoolSchedulerLock(), this.minerSettings.Object, this.testNet, this.consensusRules.Object);

                (int Height, int Version) result = blockDefinition.ComputeBlockVersion(chain.GetBlock(4));

                Assert.Equal(5, result.Height);
                uint version = ThresholdConditionCache.VersionbitsTopBits;
                Assert.Equal((int)version, result.Version);
            });
        }

        [Fact]
        public void ComputeBlockVersion_UsingChainTipAndConsensus_Bip9DeploymentActive_UpdatesHeightAndVersion()
        {
            ConsensusOptions options = this.testNet.Consensus.Options;
            int minerConfirmationWindow = this.testNet.Consensus.MinerConfirmationWindow;
            int ruleChangeActivationThreshold = this.testNet.Consensus.RuleChangeActivationThreshold;
            try
            {
                var newOptions = new ConsensusOptions();
                this.testNet.Consensus.Options = newOptions;
                this.testNet.Consensus.BIP9Deployments[0] = new BIP9DeploymentsParameters(19,
                    new DateTimeOffset(new DateTime(2016, 1, 1, 0, 0, 0, DateTimeKind.Utc)),
                    new DateTimeOffset(new DateTime(2018, 1, 1, 0, 0, 0, DateTimeKind.Utc)));
                this.testNet.Consensus.MinerConfirmationWindow = 2;
                this.testNet.Consensus.RuleChangeActivationThreshold = 2;

                ConcurrentChain chain = GenerateChainWithHeightAndActivatedBip9(5, this.testNet, new Key(), this.testNet.Consensus.BIP9Deployments[0]);

                var blockDefinition = new PowTestBlockDefinition(this.consensusLoop.Object, this.dateTimeProvider.Object, this.LoggerFactory.Object, this.txMempool.Object, new MempoolSchedulerLock(), this.minerSettings.Object, this.testNet, this.consensusRules.Object);

                (int Height, int Version) result = blockDefinition.ComputeBlockVersion(chain.GetBlock(4));

                Assert.Equal(5, result.Height);
                uint version = ThresholdConditionCache.VersionbitsTopBits;
                int expectedVersion = (int)(version |= (((uint)1) << 19));
                //Assert.Equal(version, result.Version);
                Assert.NotEqual((int)ThresholdConditionCache.VersionbitsTopBits, result.Version);
            }
            finally
            {
                // This is a static in the global context so be careful updating it. I'm resetting it after being done testing so I don't influence other tests.
                this.testNet.Consensus.Options = options;
                this.testNet.Consensus.BIP9Deployments[0] = null;
                this.testNet.Consensus.MinerConfirmationWindow = minerConfirmationWindow;
                this.testNet.Consensus.RuleChangeActivationThreshold = ruleChangeActivationThreshold;
            }
        }

        [Fact]
        public void CreateCoinbase_CreatesCoinbaseTemplateTransaction_AddsToBlockTemplate()
        {
            this.ExecuteWithConsensusOptions(new ConsensusOptions(), () =>
            {
                ConcurrentChain chain = GenerateChainWithHeight(5, this.testNet, this.key);
                this.dateTimeProvider.Setup(d => d.GetAdjustedTimeAsUnixTimestamp())
                    .Returns(new DateTime(2017, 1, 7, 0, 0, 1, DateTimeKind.Utc).ToUnixTimestamp());

                var blockDefinition = new PowTestBlockDefinition(this.consensusLoop.Object, this.dateTimeProvider.Object, this.LoggerFactory.Object, this.txMempool.Object, new MempoolSchedulerLock(), this.minerSettings.Object, this.testNet, this.consensusRules.Object);

                BlockTemplate result = blockDefinition.CreateCoinBase(chain.Tip, this.key.ScriptPubKey);

                Assert.NotEmpty(result.Block.Transactions);

                Transaction resultingTransaction = result.Block.Transactions[0];
                Assert.Equal((uint)new DateTime(2017, 1, 7, 0, 0, 1, DateTimeKind.Utc).ToUnixTimestamp(), resultingTransaction.Time);
                Assert.True(resultingTransaction.IsCoinBase);
                Assert.False(resultingTransaction.IsCoinStake);
                Assert.Equal(Money.Zero, resultingTransaction.TotalOut);

                Assert.NotEmpty(resultingTransaction.Inputs);
                Assert.Equal(TxIn.CreateCoinbase(6).ScriptSig, resultingTransaction.Inputs[0].ScriptSig);

                Assert.NotEmpty(resultingTransaction.Outputs);
                Assert.Equal(this.key.ScriptPubKey, resultingTransaction.Outputs[0].ScriptPubKey);
                Assert.Equal(Money.Zero, resultingTransaction.Outputs[0].Value);
            });
        }

        [Fact]
        public void UpdateHeaders_UsingChainAndNetwork_PreparesBlockHeaders()
        {
            this.ExecuteWithConsensusOptions(new ConsensusOptions(), () =>
            {
                this.dateTimeProvider.Setup(d => d.GetTimeOffset()).Returns(new DateTimeOffset(new DateTime(2017, 1, 7, 0, 0, 0, DateTimeKind.Utc)));

                ConcurrentChain chain = GenerateChainWithHeight(5, this.testNet, new Key(), new Target(235325239));

                var blockDefinition = new PowTestBlockDefinition(this.consensusLoop.Object, this.dateTimeProvider.Object, this.LoggerFactory.Object, this.txMempool.Object, new MempoolSchedulerLock(), this.minerSettings.Object, this.testNet, this.consensusRules.Object);
                Block block = blockDefinition.UpdateHeaders(chain.Tip);

                Assert.Equal(chain.Tip.HashBlock, block.Header.HashPrevBlock);
                Assert.Equal((uint)1483747200, block.Header.Time);
                Assert.Equal(1, block.Header.Bits.Difficulty);
                Assert.Equal((uint)0, block.Header.Nonce);
            });
        }

        [Fact]
        public void TestBlockValidity_UsesRuleContextToValidateBlock()
        {
            var newOptions = new ConsensusOptions();

            this.ExecuteWithConsensusOptions(newOptions, () =>
            {
                ConcurrentChain chain = GenerateChainWithHeight(5, this.testNet, new Key());
                this.consensusLoop.Setup(c => c.Tip).Returns(chain.GetBlock(5));

                ValidationContext validationContext = null;
<<<<<<< HEAD
                var powRuleContext = new PowRuleContext(new ValidationContext(), this.dateTimeProvider.Object.GetTimeOffset());
=======
                var powRuleContext = new PowRuleContext(new ValidationContext(), this.testNet.Consensus, chain.Tip, this.dateTimeProvider.Object.GetTimeOffset());
>>>>>>> 6bd6e945
                this.consensusRules
                    .Setup(s => s.CreateRuleContext(It.IsAny<ValidationContext>())).Callback<ValidationContext>((r) => validationContext = r)
                    .Returns(powRuleContext);

                var powBlockAssembler = new PowTestBlockDefinition(this.consensusLoop.Object, this.dateTimeProvider.Object, this.LoggerFactory.Object, this.txMempool.Object, new MempoolSchedulerLock(), this.minerSettings.Object, this.testNet, this.consensusRules.Object);
                Block block = powBlockAssembler.TestBlockValidity();

                Assert.NotNull(this.callbackRuleContext);

                Assert.True(this.callbackRuleContext.MinedBlock);
                Assert.Equal(block.GetHash(), validationContext.Block.GetHash());
<<<<<<< HEAD
                Assert.Equal(1500, this.testNetwork.Consensus.Options.MaxBlockWeight);
=======
                Assert.Equal(chain.GetBlock(5).HashBlock, powRuleContext.ConsensusTip.HashBlock);
>>>>>>> 6bd6e945
                this.consensusLoop.Verify();
            });
        }

        [Fact]
        public void AddTransactions_WithoutTransactionsInMempool_DoesNotAddEntriesToBlock()
        {
            var newOptions = new ConsensusOptions();

            this.ExecuteWithConsensusOptions(newOptions, () =>
            {
                ConcurrentChain chain = GenerateChainWithHeight(5, this.testNet, new Key());
                this.consensusLoop.Setup(c => c.Tip)
                    .Returns(chain.GetBlock(5));
                var indexedTransactionSet = new TxMempool.IndexedTransactionSet();
                this.txMempool.Setup(t => t.MapTx)
                    .Returns(indexedTransactionSet);

                var blockDefinition = new PowTestBlockDefinition(this.consensusLoop.Object, this.dateTimeProvider.Object, this.LoggerFactory.Object, this.txMempool.Object,
                    new MempoolSchedulerLock(), this.minerSettings.Object, this.testNet, this.consensusRules.Object);

                (Block Block, int Selected, int Updated) result = blockDefinition.AddTransactions();

                Assert.Empty(result.Block.Transactions);
                Assert.Equal(0, result.Selected);
                Assert.Equal(0, result.Updated);
            });
        }

        [Fact]
        public void AddTransactions_TransactionNotInblock_AddsTransactionToBlock()
        {
            var newOptions = new ConsensusOptions();

            this.ExecuteWithConsensusOptions(newOptions, () =>
            {
                ConcurrentChain chain = GenerateChainWithHeight(5, this.testNet, this.key);
                this.consensusLoop.Setup(c => c.Tip).Returns(chain.GetBlock(5));
                Transaction transaction = CreateTransaction(this.testNet, this.key, 5, new Money(400 * 1000 * 1000), new Key(), new uint256(124124));
                var txFee = new Money(1000);
                SetupTxMempool(chain, newOptions, txFee, transaction);

                var blockDefinition = new PowTestBlockDefinition(this.consensusLoop.Object, this.dateTimeProvider.Object, this.LoggerFactory.Object, this.txMempool.Object,
                    new MempoolSchedulerLock(), this.minerSettings.Object, this.testNet, this.consensusRules.Object);

                (Block Block, int Selected, int Updated) result = blockDefinition.AddTransactions();

                Assert.NotEmpty(result.Block.Transactions);

                Assert.Equal(transaction.ToHex(), result.Block.Transactions[0].ToHex());
                Assert.Equal(1, result.Selected);
                Assert.Equal(0, result.Updated);
            });
        }

        [Fact]
        public void AddTransactions_TransactionAlreadyInInblock_DoesNotAddTransactionToBlock()
        {
            var newOptions = new ConsensusOptions();

            this.ExecuteWithConsensusOptions(newOptions, () =>
            {
                ConcurrentChain chain = GenerateChainWithHeight(5, this.testNet, this.key);
                this.consensusLoop.Setup(c => c.Tip)
                    .Returns(chain.GetBlock(5));
                Transaction transaction = CreateTransaction(this.testNet, this.key, 5, new Money(400 * 1000 * 1000), new Key(), new uint256(124124));
                var txFee = new Money(1000);
                TxMempoolEntry[] entries = SetupTxMempool(chain, newOptions, txFee, transaction);

                var blockDefinition = new PowTestBlockDefinition(this.consensusLoop.Object, this.dateTimeProvider.Object, this.LoggerFactory.Object, this.txMempool.Object, new MempoolSchedulerLock(), this.minerSettings.Object, this.testNet, this.consensusRules.Object);
                blockDefinition.AddInBlockTxEntries(entries);

                (Block Block, int Selected, int Updated) result = blockDefinition.AddTransactions();

                Assert.Empty(result.Block.Transactions);
                Assert.Equal(0, result.Selected);
                Assert.Equal(0, result.Updated);
            });
        }

        private void ExecuteWithConsensusOptions(ConsensusOptions newOptions, Action action)
        {
            ConsensusOptions options = this.testNet.Consensus.Options;
            try
            {
                this.testNet.Consensus.Options = newOptions;

                action();
            }
            finally
            {
                // This is a static in the global context so be careful updating it. I'm resetting it after being done testing so I don't influence other tests.
                this.testNet.Consensus.Options = options;
                this.testNet.Consensus.BIP9Deployments[0] = null;
            }
        }

        private static ConcurrentChain GenerateChainWithHeightAndActivatedBip9(int blockAmount, Network network, Key key, BIP9DeploymentsParameters parameter, Target bits = null)
        {
            var chain = new ConcurrentChain(network);
            uint nonce = RandomUtils.GetUInt32();
            uint256 prevBlockHash = chain.Genesis.HashBlock;
            for (int i = 0; i < blockAmount; i++)
            {
                Block block = network.Consensus.ConsensusFactory.CreateBlock();
                Transaction coinbase = CreateCoinbaseTransaction(network, key, chain.Height + 1);

                block.AddTransaction(coinbase);
                block.UpdateMerkleRoot();
                block.Header.BlockTime = new DateTimeOffset(new DateTime(2017, 1, 1, 0, 0, 0, DateTimeKind.Utc).AddDays(i));
                block.Header.HashPrevBlock = prevBlockHash;
                block.Header.Nonce = nonce;

                if (bits != null)
                {
                    block.Header.Bits = bits;
                }

                if (parameter != null)
                {
                    uint version = ThresholdConditionCache.VersionbitsTopBits;
                    version |= ((uint)1) << parameter.Bit;
                    block.Header.Version = (int)version;
                }

                chain.SetTip(block.Header);
                prevBlockHash = block.GetHash();
            }

            return chain;
        }

        private static ConcurrentChain GenerateChainWithHeight(int blockAmount, Network network, Key key, Target bits = null)
        {
            return GenerateChainWithHeightAndActivatedBip9(blockAmount, network, key, null, bits);
        }

        private static Transaction CreateTransaction(Network network, Key inkey, int height, Money amount, Key outKey, uint256 prevOutHash)
        {
            var coinbase = new Transaction();
            coinbase.AddInput(new TxIn(new OutPoint(prevOutHash, 1), inkey.ScriptPubKey));
            coinbase.AddOutput(new TxOut(amount, outKey));
            return coinbase;
        }

        private static Transaction CreateCoinbaseTransaction(Network network, Key key, int height)
        {
            var coinbase = new Transaction();
            coinbase.AddInput(TxIn.CreateCoinbase(height));
            coinbase.AddOutput(new TxOut(network.GetReward(height), key.ScriptPubKey));
            return coinbase;
        }

        private void SetupConsensusLoop()
        {
            this.callbackRuleContext = null;

            this.consensusLoop.Setup(c => c.ConsensusRules.PartialValidationAsync(It.IsAny<ValidationContext>())).Callback<RuleContext>(context =>
            {
                this.callbackRuleContext = context;
            });
        }

        private void SetupRulesEngine(ConcurrentChain chain)
        {
<<<<<<< HEAD
            var powConsensusRules = new PowConsensusRuleEngine(this.testNetwork,
                    this.LoggerFactory.Object, this.dateTimeProvider.Object, chain,
                    new NodeDeployments(this.testNetwork, chain), new ConsensusSettings(new NodeSettings(this.testNetwork)), new Checkpoints(),
                    new Mock<ICoinView>().Object, new Mock<IChainState>().Object);
=======
            var powConsensusRules = new PowConsensusRules(this.testNet,
                    this.LoggerFactory.Object, this.dateTimeProvider.Object, chain,
                    new NodeDeployments(this.testNet, chain), new ConsensusSettings(new NodeSettings(this.testNet)), new Checkpoints(),
                    new Mock<ICoinView>().Object, new Mock<ILookaheadBlockPuller>().Object);
>>>>>>> 6bd6e945

            powConsensusRules.Register(new FullNodeBuilderConsensusExtension.PowConsensusRulesRegistration());
            this.consensusLoop.SetupGet(x => x.ConsensusRules).Returns(powConsensusRules);
        }

        private TxMempoolEntry[] SetupTxMempool(ConcurrentChain chain, ConsensusOptions newOptions, Money txFee, params Transaction[] transactions)
        {
            uint txTime = Utils.DateTimeToUnixTime(chain.Tip.Header.BlockTime.AddSeconds(25));
            var lockPoints = new LockPoints()
            {
                Height = 4,
                MaxInputBlock = chain.GetBlock(4),
                Time = chain.GetBlock(4).Header.Time
            };

            var resultingTransactionEntries = new List<TxMempoolEntry>();
            var indexedTransactionSet = new TxMempool.IndexedTransactionSet();
            foreach (Transaction transaction in transactions)
            {
                var txPoolEntry = new TxMempoolEntry(transaction, txFee, txTime, 1, 4, new Money(400000000), false, 2, lockPoints, newOptions);
                indexedTransactionSet.Add(txPoolEntry);
                resultingTransactionEntries.Add(txPoolEntry);
            }


            this.txMempool.Setup(t => t.MapTx)
                .Returns(indexedTransactionSet);

            return resultingTransactionEntries.ToArray();
        }

        private class PowTestBlockDefinition : PowBlockDefinition
        {
            public PowTestBlockDefinition(
                IConsensusManager consensusLoop,
                IDateTimeProvider dateTimeProvider,
                ILoggerFactory loggerFactory,
                ITxMempool mempool,
                MempoolSchedulerLock mempoolLock,
                MinerSettings minerSettings,
                Network network,
                IConsensusRuleEngine consensusRules,
                BlockDefinitionOptions options = null)
                : base(consensusLoop, dateTimeProvider, loggerFactory, mempool, mempoolLock, minerSettings, network, consensusRules)
            {
                this.block = this.BlockTemplate.Block;
            }

            public override BlockTemplate Build(ChainedHeader chainTip, Script scriptPubKey)
            {
                OnBuild(chainTip, scriptPubKey);

                return this.BlockTemplate;
            }

            public void AddInBlockTxEntries(params TxMempoolEntry[] entries)
            {
                foreach (TxMempoolEntry entry in entries)
                {
                    this.inBlock.Add(entry);
                }
            }

            public (int Height, int Version) ComputeBlockVersion(ChainedHeader chainTip)
            {
                this.ChainTip = chainTip;

                base.ComputeBlockVersion();
                return (this.height, this.block.Header.Version);
            }

            public BlockTemplate CreateCoinBase(ChainedHeader chainTip, Script scriptPubKeyIn)
            {
                this.scriptPubKey = scriptPubKeyIn;
                this.ChainTip = chainTip;
                base.CreateCoinbase();
                this.BlockTemplate.Block = this.block;

                return this.BlockTemplate;
            }

            public Block UpdateHeaders(ChainedHeader chainTip)
            {
                this.ChainTip = chainTip;
                base.UpdateHeaders();
                return this.BlockTemplate.Block;
            }

            public new Block TestBlockValidity()
            {
                base.TestBlockValidity();
                return this.block;
            }

            public (Block Block, int Selected, int Updated) AddTransactions()
            {
                int selected;
                int updated;
                base.AddTransactions(out selected, out updated);

                return (this.block, selected, updated);
            }
        }
    }
}<|MERGE_RESOLUTION|>--- conflicted
+++ resolved
@@ -122,11 +122,7 @@
                 var txFee = new Money(1000);
                 SetupTxMempool(chain, this.testNet.Consensus.Options as ConsensusOptions, txFee, transaction);
                 ValidationContext validationContext = null;
-<<<<<<< HEAD
                 var powRuleContext = new PowRuleContext(new ValidationContext(), this.dateTimeProvider.Object.GetTimeOffset());
-=======
-                var powRuleContext = new PowRuleContext(new ValidationContext(), this.testNet.Consensus, chain.Tip, this.dateTimeProvider.Object.GetTimeOffset());
->>>>>>> 6bd6e945
                 this.consensusRules
                     .Setup(s => s.CreateRuleContext(It.IsAny<ValidationContext>())).Callback<ValidationContext>((r) => validationContext = r)
                     .Returns(powRuleContext);
@@ -138,11 +134,6 @@
 
                 Assert.True(this.callbackRuleContext.MinedBlock);
                 Assert.Equal(blockTemplate.Block.GetHash(), validationContext.Block.GetHash());
-<<<<<<< HEAD
-                Assert.Equal(1500, this.testNetwork.Consensus.Options.MaxBlockWeight);
-=======
-                Assert.Equal(chain.GetBlock(5).HashBlock, powRuleContext.ConsensusTip.HashBlock);
->>>>>>> 6bd6e945
                 this.consensusLoop.Verify();
             });
         }
@@ -262,11 +253,7 @@
                 this.consensusLoop.Setup(c => c.Tip).Returns(chain.GetBlock(5));
 
                 ValidationContext validationContext = null;
-<<<<<<< HEAD
                 var powRuleContext = new PowRuleContext(new ValidationContext(), this.dateTimeProvider.Object.GetTimeOffset());
-=======
-                var powRuleContext = new PowRuleContext(new ValidationContext(), this.testNet.Consensus, chain.Tip, this.dateTimeProvider.Object.GetTimeOffset());
->>>>>>> 6bd6e945
                 this.consensusRules
                     .Setup(s => s.CreateRuleContext(It.IsAny<ValidationContext>())).Callback<ValidationContext>((r) => validationContext = r)
                     .Returns(powRuleContext);
@@ -278,11 +265,6 @@
 
                 Assert.True(this.callbackRuleContext.MinedBlock);
                 Assert.Equal(block.GetHash(), validationContext.Block.GetHash());
-<<<<<<< HEAD
-                Assert.Equal(1500, this.testNetwork.Consensus.Options.MaxBlockWeight);
-=======
-                Assert.Equal(chain.GetBlock(5).HashBlock, powRuleContext.ConsensusTip.HashBlock);
->>>>>>> 6bd6e945
                 this.consensusLoop.Verify();
             });
         }
@@ -448,17 +430,10 @@
 
         private void SetupRulesEngine(ConcurrentChain chain)
         {
-<<<<<<< HEAD
-            var powConsensusRules = new PowConsensusRuleEngine(this.testNetwork,
-                    this.LoggerFactory.Object, this.dateTimeProvider.Object, chain,
-                    new NodeDeployments(this.testNetwork, chain), new ConsensusSettings(new NodeSettings(this.testNetwork)), new Checkpoints(),
-                    new Mock<ICoinView>().Object, new Mock<IChainState>().Object);
-=======
-            var powConsensusRules = new PowConsensusRules(this.testNet,
+            var powConsensusRules = new PowConsensusRuleEngine(this.testNet,
                     this.LoggerFactory.Object, this.dateTimeProvider.Object, chain,
                     new NodeDeployments(this.testNet, chain), new ConsensusSettings(new NodeSettings(this.testNet)), new Checkpoints(),
-                    new Mock<ICoinView>().Object, new Mock<ILookaheadBlockPuller>().Object);
->>>>>>> 6bd6e945
+                    new Mock<ICoinView>().Object, new Mock<IChainState>().Object);
 
             powConsensusRules.Register(new FullNodeBuilderConsensusExtension.PowConsensusRulesRegistration());
             this.consensusLoop.SetupGet(x => x.ConsensusRules).Returns(powConsensusRules);
