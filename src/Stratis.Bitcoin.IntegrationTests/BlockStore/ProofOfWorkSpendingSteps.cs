--- conflicted
+++ resolved
@@ -25,13 +25,9 @@
         private int coinbaseMaturity;
         private Exception caughtException;
         private Transaction lastTransaction;
-<<<<<<< HEAD
-        private NodeGroupBuilder nodeGroupBuilder;
-=======
-        private SharedSteps sharedSteps;
+
         private NodeBuilder nodeBuilder;
         private Network network;
->>>>>>> 8c659db0
 
         public ProofOfWorkSpendingSpecification(ITestOutputHelper outputHelper) : base(outputHelper)
         {
@@ -39,13 +35,9 @@
 
         protected override void BeforeTest()
         {
-<<<<<<< HEAD
-            this.nodeGroupBuilder = new NodeGroupBuilder(Path.Combine(this.GetType().Name, this.CurrentTest.DisplayName), KnownNetworks.RegTest);
-=======
             this.nodeBuilder = NodeBuilder.Create(Path.Combine(this.GetType().Name, this.CurrentTest.DisplayName));
             this.network = KnownNetworks.RegTest;
-            this.sharedSteps = new SharedSteps();
->>>>>>> 8c659db0
+
         }
 
         protected override void AfterTest()
