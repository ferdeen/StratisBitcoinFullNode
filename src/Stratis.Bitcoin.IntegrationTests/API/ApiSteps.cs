--- conflicted
+++ resolved
@@ -90,14 +90,9 @@
         private uint maturity = 1;
         private HdAddress receiverAddress;
         private readonly Money transferAmount = Money.COIN * 1;
-<<<<<<< HEAD
-        private NodeGroupBuilder powNodeGroupBuilder;
-        private NodeGroupBuilder posNodeGroupBuilder;
-=======
         private NodeBuilder powNodeBuilder;
         private NodeBuilder posNodeBuilder;
-        private SharedSteps sharedSteps;
->>>>>>> 8c659db0
+
         private Transaction transaction;
         private uint256 block;
         private Uri apiUri;
@@ -183,20 +178,12 @@
 
         protected void a_block_is_mined_creating_spendable_coins()
         {
-<<<<<<< HEAD
             TestHelper.MineBlocks(this.nodes[FirstPowNode], PrimaryWalletName, WalletPassword, WalletAccountName, 1);
-=======
-            this.sharedSteps.MineBlocks(1, this.firstStratisPowApiNode, WalletAccountName, PrimaryWalletName, WalletPassword);
->>>>>>> 8c659db0
         }
 
         private void more_blocks_mined_past_maturity_of_original_block()
         {
-<<<<<<< HEAD
             TestHelper.MineBlocks(this.nodes[FirstPowNode], PrimaryWalletName, WalletPassword, WalletAccountName, this.maturity);
-=======
-            this.sharedSteps.MineBlocks(this.maturity, this.firstStratisPowApiNode, WalletAccountName, PrimaryWalletName, WalletPassword);
->>>>>>> 8c659db0
         }
 
         private void a_real_transaction()
