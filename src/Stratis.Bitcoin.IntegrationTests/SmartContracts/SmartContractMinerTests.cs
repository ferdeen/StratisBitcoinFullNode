﻿using System;
using System.Collections.Generic;
using System.IO;
using System.Linq;
using System.Runtime.CompilerServices;
using System.Text;
using System.Threading.Tasks;
using DBreeze;
using Microsoft.Extensions.Logging;
using Moq;
using NBitcoin;
using Stratis.Bitcoin.Base;
using Stratis.Bitcoin.Base.Deployments;
using Stratis.Bitcoin.BlockPulling;
using Stratis.Bitcoin.Configuration;
using Stratis.Bitcoin.Configuration.Logging;
using Stratis.Bitcoin.Configuration.Settings;
using Stratis.Bitcoin.Connection;
using Stratis.Bitcoin.Consensus;
using Stratis.Bitcoin.Consensus.Rules;
using Stratis.Bitcoin.Features.Consensus;
using Stratis.Bitcoin.Features.Consensus.CoinViews;
using Stratis.Bitcoin.Features.MemoryPool;
using Stratis.Bitcoin.Features.MemoryPool.Fee;
using Stratis.Bitcoin.Features.Miner;
using Stratis.Bitcoin.Features.SmartContracts;
using Stratis.Bitcoin.Features.SmartContracts.Consensus;
using Stratis.Bitcoin.Features.SmartContracts.Networks;
using Stratis.Bitcoin.IntegrationTests.Mempool;
using Stratis.Bitcoin.Interfaces;
using Stratis.Bitcoin.Mining;
using Stratis.Bitcoin.P2P;
using Stratis.Bitcoin.P2P.Peer;
using Stratis.Bitcoin.P2P.Protocol.Payloads;
using Stratis.Bitcoin.Tests.Common;
using Stratis.Bitcoin.Utilities;
using Stratis.Patricia;
using Stratis.SmartContracts;
using Stratis.SmartContracts.Core;
using Stratis.SmartContracts.Core.Receipts;
using Stratis.SmartContracts.Core.State;
using Stratis.SmartContracts.Core.Validation;
using Stratis.SmartContracts.Executor.Reflection;
using Stratis.SmartContracts.Executor.Reflection.Compilation;
using Stratis.SmartContracts.Executor.Reflection.Loader;
using Stratis.SmartContracts.Executor.Reflection.Serialization;
using Xunit;
using Key = NBitcoin.Key;


namespace Stratis.Bitcoin.IntegrationTests.SmartContracts
{
    /// <summary>
    /// This is taken from 'MinerTests.cs' and adjusted to use a different block validator.
    /// </summary>
    public sealed class SmartContractMinerTests
    {
        private static FeeRate blockMinFeeRate = new FeeRate(PowMining.DefaultBlockMinTxFee);

        public static BlockDefinition AssemblerForTest(TestContext testContext)
        {
            return new SmartContractBlockDefinition(
                testContext.cachedCoinView,
                testContext.consensus,
                testContext.date,
                testContext.executorFactory,
                new LoggerFactory(),
                testContext.mempool,
                testContext.mempoolLock,
                new MinerSettings(testContext.nodeSettings),
                testContext.network,
                testContext.stateRoot);
        }

        public class Blockinfo
        {
            public int extranonce;
            public uint nonce;
        }

        public static long[,] blockinfoarr =
        {
            {4, 0xa4a3e223}, {2, 0x15c32f9e}, {1, 0x0375b547}, {1, 0x7004a8a5},
            {2, 0xce440296}, {2, 0x52cfe198}, {1, 0x77a72cd0}, {2, 0xbb5d6f84},
            {2, 0x83f30c2c}, {1, 0x48a73d5b}, {1, 0xef7dcd01}, {2, 0x6809c6c4},
            {2, 0x0883ab3c}, {1, 0x087bbbe2}, {2, 0x2104a814}, {2, 0xdffb6daa},
            {1, 0xee8a0a08}, {2, 0xba4237c1}, {1, 0xa70349dc}, {1, 0x344722bb},
            {3, 0xd6294733}, {2, 0xec9f5c94}, {2, 0xca2fbc28}, {1, 0x6ba4f406},
            {2, 0x015d4532}, {1, 0x6e119b7c}, {2, 0x43e8f314}, {2, 0x27962f38},
            {2, 0xb571b51b}, {2, 0xb36bee23}, {2, 0xd17924a8}, {2, 0x6bc212d9},
            {1, 0x630d4948}, {2, 0x9a4c4ebb}, {2, 0x554be537}, {1, 0xd63ddfc7},
            {2, 0xa10acc11}, {1, 0x759a8363}, {2, 0xfb73090d}, {1, 0xe82c6a34},
            {1, 0xe33e92d7}, {3, 0x658ef5cb}, {2, 0xba32ff22}, {5, 0x0227a10c},
            {1, 0xa9a70155}, {5, 0xd096d809}, {1, 0x37176174}, {1, 0x830b8d0f},
            {1, 0xc6e3910e}, {2, 0x823f3ca8}, {1, 0x99850849}, {1, 0x7521fb81},
            {1, 0xaacaabab}, {1, 0xd645a2eb}, {5, 0x7aea1781}, {5, 0x9d6e4b78},
            {1, 0x4ce90fd8}, {1, 0xabdc832d}, {6, 0x4a34f32a}, {2, 0xf2524c1c},
            {2, 0x1bbeb08a}, {1, 0xad47f480}, {1, 0x9f026aeb}, {1, 0x15a95049},
            {2, 0xd1cb95b2}, {2, 0xf84bbda5}, {1, 0x0fa62cd1}, {1, 0xe05f9169},
            {1, 0x78d194a9}, {5, 0x3e38147b}, {5, 0x737ba0d4}, {1, 0x63378e10},
            {1, 0x6d5f91cf}, {2, 0x88612eb8}, {2, 0xe9639484}, {1, 0xb7fabc9d},
            {2, 0x19b01592}, {1, 0x5a90dd31}, {2, 0x5bd7e028}, {2, 0x94d00323},
            {1, 0xa9b9c01a}, {1, 0x3a40de61}, {1, 0x56e7eec7}, {5, 0x859f7ef6},
            {1, 0xfd8e5630}, {1, 0x2b0c9f7f}, {1, 0xba700e26}, {1, 0x7170a408},
            {1, 0x70de86a8}, {1, 0x74d64cd5}, {1, 0x49e738a1}, {2, 0x6910b602},
            {0, 0x643c565f}, {1, 0x54264b3f}, {2, 0x97ea6396}, {2, 0x55174459},
            {2, 0x03e8779a}, {1, 0x98f34d8f}, {1, 0xc07b2b07}, {1, 0xdfe29668},
            {1, 0x3141c7c1}, {1, 0xb3b595f4}, {1, 0x735abf08}, {5, 0x623bfbce},
            {2, 0xd351e722}, {1, 0xf4ca48c9}, {1, 0x5b19c670}, {1, 0xa164bf0e},
            {2, 0xbbbeb305}, {2, 0xfe1c810a}
        };

        public bool TestSequenceLocks(TestContext testContext, ChainedHeader chainedBlock, Transaction tx, Transaction.LockTimeFlags flags, LockPoints uselock = null)
        {
            var context = new MempoolValidationContext(tx, new MempoolValidationState(false))
            {
                View = new MempoolCoinView(testContext.cachedCoinView, testContext.mempool, testContext.mempoolLock, null)
            };

            context.View.LoadViewAsync(tx).GetAwaiter().GetResult();

            return MempoolValidator.CheckSequenceLocks(testContext.network, chainedBlock, context, flags, uselock, false);
        }

        public class TestContext
        {
            public List<Blockinfo> blockinfo;
            public Network network;
            public NodeSettings nodeSettings;
            public Script scriptPubKey;
            public BlockTemplate newBlock;
            public Transaction tx, tx2;
            public Script script;
            public uint256 hash;
            public TestMemPoolEntryHelper entry;
            public ConcurrentChain chain;
            public ConsensusLoop consensus;
            public DateTimeProvider date;
            public TxMempool mempool;
            public MempoolSchedulerLock mempoolLock;
            public List<Transaction> txFirst;
            public Money BLOCKSUBSIDY = 50 * Money.COIN;
            public Money LOWFEE = Money.CENT;
            public Money HIGHFEE = Money.COIN;
            public Money HIGHERFEE = 4 * Money.COIN;
            public int baseheight;
            public CachedCoinView cachedCoinView;
            public ISmartContractResultRefundProcessor refundProcessor;
            public ContractStateRepositoryRoot stateRoot;
            public ISmartContractResultTransferProcessor transferProcessor;
            public SmartContractValidator validator;
            public IKeyEncodingStrategy keyEncodingStrategy;
            public ReflectionSmartContractExecutorFactory executorFactory;

            private bool useCheckpoints = true;
            public Key privateKey;
            private InternalTransactionExecutorFactory internalTxExecutorFactory;
            private ReflectionVirtualMachine vm;
            private ICallDataSerializer serializer;
            private ContractAssemblyLoader assemblyLoader;
            private IContractModuleDefinitionReader moduleDefinitionReader;
            private IContractPrimitiveSerializer contractPrimitiveSerializer;
            public AddressGenerator AddressGenerator { get; set; }

            public TestContext()
            {
            }

            public async Task InitializeAsync([CallerMemberName] string callingMethod = "")
            {
                this.blockinfo = new List<Blockinfo>();
                var lst = blockinfoarr.Cast<long>().ToList();
                for (int i = 0; i < lst.Count; i += 2)
                    this.blockinfo.Add(new Blockinfo { extranonce = (int)lst[i], nonce = (uint)lst[i + 1] });

                // Note that by default, these tests run with size accounting enabled.
                this.network = new SmartContractsRegTest();
                this.privateKey = new Key();
                this.scriptPubKey = PayToPubkeyHashTemplate.Instance.GenerateScriptPubKey(this.privateKey.PubKey);
                this.newBlock = new BlockTemplate(this.network);

                this.entry = new TestMemPoolEntryHelper();
                this.chain = new ConcurrentChain(this.network);
                this.network.Consensus.Options = new ConsensusOptions();
                this.network.Consensus.Rules = new SmartContractPowRuleRegistration().GetRules();

                IDateTimeProvider dateTimeProvider = DateTimeProvider.Default;

                this.cachedCoinView = new CachedCoinView(new InMemoryCoinView(this.chain.Tip.HashBlock), dateTimeProvider, new LoggerFactory());

                var loggerFactory = new ExtendedLoggerFactory();
                loggerFactory.AddConsoleWithFilters();

                this.nodeSettings = NodeSettings.Default();
                var consensusSettings = new ConsensusSettings(this.nodeSettings);
                consensusSettings.UseCheckpoints = this.useCheckpoints;

                this.keyEncodingStrategy = BasicKeyEncodingStrategy.Default;

                var folder = TestBase.AssureEmptyDir(Path.Combine(AppContext.BaseDirectory, "TestData", callingMethod));

                var engine = new DBreezeEngine(folder);
                var byteStore = new DBreezeByteStore(engine, "ContractState1");
                byteStore.Empty();
                ISource<byte[], byte[]> stateDB = new NoDeleteSource<byte[], byte[]>(byteStore);

                this.stateRoot = new ContractStateRepositoryRoot(stateDB);
                this.validator = new SmartContractValidator();

                this.refundProcessor = new SmartContractResultRefundProcessor(loggerFactory);
                this.transferProcessor = new SmartContractResultTransferProcessor(loggerFactory, this.network);

                this.serializer = CallDataSerializer.Default;
                this.internalTxExecutorFactory = new InternalTransactionExecutorFactory(this.keyEncodingStrategy, loggerFactory, this.network);
                this.AddressGenerator = new AddressGenerator();
                this.assemblyLoader = new ContractAssemblyLoader();
                this.moduleDefinitionReader = new ContractModuleDefinitionReader();
                this.contractPrimitiveSerializer = new ContractPrimitiveSerializer(this.network);
                this.vm = new ReflectionVirtualMachine(this.validator, this.internalTxExecutorFactory, loggerFactory, this.network, this.AddressGenerator, this.assemblyLoader, this.moduleDefinitionReader, this.contractPrimitiveSerializer);
                this.executorFactory = new ReflectionSmartContractExecutorFactory(loggerFactory, this.serializer, this.refundProcessor, this.transferProcessor, this.vm);

<<<<<<< HEAD
                var networkPeerFactory = new NetworkPeerFactory(this.network, dateTimeProvider, loggerFactory, new PayloadProvider(), new SelfEndpointTracker(), new Mock<IInitialBlockDownloadState>().Object, new ConnectionManagerSettings());
                var peerAddressManager = new PeerAddressManager(DateTimeProvider.Default, nodeSettings.DataFolder, loggerFactory, new SelfEndpointTracker());

=======
                var networkPeerFactory = new NetworkPeerFactory(this.network, dateTimeProvider, loggerFactory, new PayloadProvider(), new SelfEndpointTracker(loggerFactory));
                var peerAddressManager = new PeerAddressManager(DateTimeProvider.Default, nodeSettings.DataFolder, loggerFactory, new SelfEndpointTracker(loggerFactory));
>>>>>>> 8ad0df8a
                var peerDiscovery = new PeerDiscovery(new AsyncLoopFactory(loggerFactory), loggerFactory, this.network, networkPeerFactory, new NodeLifetime(), nodeSettings, peerAddressManager);
                var connectionSettings = new ConnectionManagerSettings(nodeSettings);
                var selfEndpointTracker = new SelfEndpointTracker(loggerFactory);
                var connectionManager = new ConnectionManager(dateTimeProvider, loggerFactory, this.network, networkPeerFactory, nodeSettings, new NodeLifetime(), new NetworkPeerConnectionParameters(), peerAddressManager, new IPeerConnector[] { }, peerDiscovery, selfEndpointTracker, connectionSettings, new SmartContractVersionProvider());
                var blockPuller = new LookaheadBlockPuller(this.chain, connectionManager, new LoggerFactory());
                var peerBanning = new PeerBanning(connectionManager, loggerFactory, dateTimeProvider, peerAddressManager);
                var nodeDeployments = new NodeDeployments(this.network, this.chain);

                var smartContractRuleRegistration = new SmartContractPowRuleRegistration();

                ConsensusRules consensusRules = new SmartContractPowConsensusRuleEngine(this.chain, new Checkpoints(), consensusSettings, dateTimeProvider, this.executorFactory, loggerFactory, this.network, nodeDeployments, this.stateRoot, blockPuller, new ReceiptRepository(), this.cachedCoinView).Register();

                this.consensus = new ConsensusLoop(new AsyncLoopFactory(loggerFactory), new NodeLifetime(), this.chain, this.cachedCoinView, blockPuller, new NodeDeployments(this.network, this.chain), loggerFactory, new ChainState(new InvalidBlockHashStore(dateTimeProvider)), connectionManager, dateTimeProvider, new Signals.Signals(), consensusSettings, this.nodeSettings, peerBanning, consensusRules);
                await this.consensus.StartAsync();

                this.entry.Fee(11);
                this.entry.Height(11);
                var date1 = new MemoryPoolTests.DateTimeProviderSet();
                date1.time = dateTimeProvider.GetTime();
                date1.timeutc = dateTimeProvider.GetUtcNow();
                this.date = date1;
                this.mempool = new TxMempool(dateTimeProvider, new BlockPolicyEstimator(new MempoolSettings(this.nodeSettings), new LoggerFactory(), this.nodeSettings), new LoggerFactory(), this.nodeSettings); ;
                this.mempoolLock = new MempoolSchedulerLock();

                // Simple block creation, nothing special yet:
                this.newBlock = AssemblerForTest(this).Build(this.chain.Tip, this.scriptPubKey);
                this.chain.SetTip(this.newBlock.Block.Header);
                await this.consensus.ValidateAndExecuteBlockAsync(new PowRuleContext(new ValidationContext { Block = this.newBlock.Block }, this.network.Consensus, this.consensus.Tip, dateTimeProvider.GetTimeOffset()) { MinedBlock = true });

                // We can't make transactions until we have inputs
                // Therefore, load 100 blocks :)
                this.baseheight = 0;
                List<NBitcoin.Block> blocks = new List<NBitcoin.Block>();
                this.txFirst = new List<Transaction>();
                for (int i = 0; i < this.blockinfo.Count; ++i)
                {
                    var block = NBitcoin.Block.Load(this.newBlock.Block.ToBytes(this.network.Consensus.ConsensusFactory), this.network);
                    ((SmartContractBlockHeader)block.Header).HashStateRoot = ((SmartContractBlockHeader)this.newBlock.Block.Header).HashStateRoot;
                    block.Header.HashPrevBlock = this.chain.Tip.HashBlock;
                    block.Header.Version = 1;
                    block.Header.Time = Utils.DateTimeToUnixTime(this.chain.Tip.GetMedianTimePast()) + 1;

                    Transaction txCoinbase = this.network.CreateTransaction(block.Transactions[0].ToBytes(this.network.Consensus.ConsensusFactory));
                    txCoinbase.Inputs.Clear();
                    txCoinbase.Version = 1;
                    txCoinbase.AddInput(new TxIn(new Script(new[] { Op.GetPushOp(this.blockinfo[i].extranonce), Op.GetPushOp(this.chain.Height) })));
                    txCoinbase.AddOutput(new TxOut(Money.Zero, new Script()));
                    block.Transactions[0] = txCoinbase;

                    if (this.txFirst.Count == 0)
                        this.baseheight = this.chain.Height;

                    if (this.txFirst.Count < 4)
                        this.txFirst.Add(block.Transactions[0]);

                    block.UpdateMerkleRoot();

                    block.Header.Nonce = this.blockinfo[i].nonce;

                    this.chain.SetTip(block.Header);
                    await this.consensus.ValidateAndExecuteBlockAsync(new PowRuleContext(new ValidationContext { Block = block }, this.network.Consensus, this.consensus.Tip, dateTimeProvider.GetTimeOffset()) { MinedBlock = true });
                    blocks.Add(block);
                }

                // Just to make sure we can still make simple blocks
                this.newBlock = AssemblerForTest(this).Build(this.chain.Tip, this.scriptPubKey);
                Assert.NotNull(this.newBlock);
            }
        }

        /// <summary>
        /// Tests creation of a simple token contract
        /// </summary>
        [Fact]
        public async Task SmartContracts_CreateTokenContract_Async()
        {
            TestContext context = new TestContext();
            await context.InitializeAsync();

            ulong gasPrice = 1;
            Gas gasLimit = (Gas)1000000;
            var gasBudget = gasPrice * gasLimit;

            SmartContractCompilationResult compilationResult = SmartContractCompiler.CompileFile("SmartContracts/Token.cs");
            Assert.True(compilationResult.Success);

            var smartContractCarrier = SmartContractCarrier.CreateContract(1, compilationResult.Compilation, gasPrice, gasLimit);
            Transaction tx = this.AddTransactionToMempool(context, smartContractCarrier, context.txFirst[0].GetHash(), 0, gasBudget);
            BlockTemplate pblocktemplate = await this.BuildBlockAsync(context);
            uint160 newContractAddress = context.AddressGenerator.GenerateAddress(tx.GetHash(), 0);
            byte[] ownerFromStorage = context.stateRoot.GetStorageValue(newContractAddress, Encoding.UTF8.GetBytes("Owner"));
            byte[] ownerToBytes = context.privateKey.PubKey.GetAddress(context.network).Hash.ToBytes();
            Assert.Equal(ownerFromStorage, ownerToBytes);
            Assert.NotNull(context.stateRoot.GetCode(newContractAddress));
            Assert.True(pblocktemplate.Block.Transactions[0].Outputs[1].Value > 0); // gas refund
        }

        /// <summary>
        /// Try and spend outputs we don't own
        /// </summary>
        [Fact]
        public async Task SmartContracts_TrySpendingFundsThatArentOurs_Async()
        {
            TestContext context = new TestContext();
            await context.InitializeAsync();

            ulong gasPrice = 1;
            Gas gasLimit = (Gas)1000000;
            var gasBudget = gasPrice * gasLimit;

            SmartContractCompilationResult compilationResult = SmartContractCompiler.CompileFile("SmartContracts/TransferTest.cs");
            Assert.True(compilationResult.Success);

            SmartContractCarrier contractTransaction = SmartContractCarrier.CreateContract(1, compilationResult.Compilation, gasPrice, gasLimit);
            Transaction tx = this.AddTransactionToMempool(context, contractTransaction, context.txFirst[0].GetHash(), 0, gasBudget);
            BlockTemplate pblocktemplate = await this.BuildBlockAsync(context);
            uint160 newContractAddress = context.AddressGenerator.GenerateAddress(tx.GetHash(), 0);
            Assert.NotNull(context.stateRoot.GetCode(newContractAddress));
            Assert.True(pblocktemplate.Block.Transactions[0].Outputs[1].Value > 0); // gas refund

            context.mempool.Clear();

            ulong fundsToSend = 5000000000L - gasBudget;

            SmartContractCarrier transferTransaction = SmartContractCarrier.CallContract(1, newContractAddress, "Test", gasPrice, gasLimit);
            BlockTemplate pblocktemplate2 = await this.AddTransactionToMemPoolAndBuildBlockAsync(context, transferTransaction, context.txFirst[1].GetHash(), fundsToSend, gasBudget);
            Assert.Equal(3, pblocktemplate2.Block.Transactions.Count);

            context.mempool.Clear();

            var maliciousPerson = new Key();
            var entryFee = 10000;
            TestMemPoolEntryHelper entry = new TestMemPoolEntryHelper();
            var maliciousTxBuilder = new TransactionBuilder(context.network);
            var maliciousAmount = 500000000; // 5 BTC
            var maliciousPaymentScript = PayToPubkeyHashTemplate.Instance.GenerateScriptPubKey(maliciousPerson.PubKey);

            maliciousTxBuilder.AddCoins(pblocktemplate2.Block.Transactions[2]);
            maliciousTxBuilder.Send(maliciousPaymentScript, maliciousAmount);
            maliciousTxBuilder.SetChange(context.privateKey);
            maliciousTxBuilder.SendFees(entryFee);
            var maliciousTx = maliciousTxBuilder.BuildTransaction(false);

            // Signing example
            //tx.Sign(new Key[] { context.privateKey }, funds);

            context.mempool.AddUnchecked(
                maliciousTx.GetHash(),
                entry.Fee(entryFee)
                    .Time(context.date.GetTime())
                    .SpendsCoinbase(true)
                    .FromTx(maliciousTx));

            await Assert.ThrowsAsync<ConsensusErrorException>(async () =>
            {
                await this.BuildBlockAsync(context);
            });
        }

        /// <summary>
        /// Test that contracts correctly send funds to one person
        /// </summary>
        [Fact]
        public async Task SmartContracts_TransferFundsToSingleRecipient_Async()
        {
            var context = new TestContext();
            await context.InitializeAsync();

            ulong gasPrice = 1;
            Gas gasLimit = (Gas)1000000;
            var gasBudget = gasPrice * gasLimit;

            SmartContractCompilationResult compilationResult = SmartContractCompiler.CompileFile("SmartContracts/TransferTest.cs");
            Assert.True(compilationResult.Success);

            SmartContractCarrier contractTransaction = SmartContractCarrier.CreateContract(1, compilationResult.Compilation, gasPrice, gasLimit);
            Transaction tx = this.AddTransactionToMempool(context, contractTransaction, context.txFirst[0].GetHash(), 0, gasBudget);
            BlockTemplate pblocktemplate = await this.BuildBlockAsync(context);
            uint160 newContractAddress = context.AddressGenerator.GenerateAddress(tx.GetHash(), 0);
            Assert.NotNull(context.stateRoot.GetCode(newContractAddress));
            Assert.True(pblocktemplate.Block.Transactions[0].Outputs[1].Value > 0); // gas refund

            context.mempool.Clear();

            ulong fundsToSend = 5000000000L - gasBudget;

            SmartContractCarrier transferTransaction = SmartContractCarrier.CallContract(1, newContractAddress, "Test", gasPrice, gasLimit);
            BlockTemplate pblocktemplate2 = await this.AddTransactionToMemPoolAndBuildBlockAsync(context, transferTransaction, context.txFirst[1].GetHash(), fundsToSend, gasBudget);
            Assert.Equal(3, pblocktemplate2.Block.Transactions.Count);
            Assert.True(pblocktemplate2.Block.Transactions[0].Outputs[1].Value > 0); // gas refund
            Assert.Single(pblocktemplate2.Block.Transactions[2].Inputs); // There is 1 input to the condensing transaction: the previous callcontract transaction
            uint256 hashOfContractCallTx = pblocktemplate2.Block.Transactions[1].GetHash();
            Assert.Equal(hashOfContractCallTx, pblocktemplate2.Block.Transactions[2].Inputs[0].PrevOut.Hash);
            Assert.Equal(fundsToSend - 100, (ulong)pblocktemplate2.Block.Transactions[2].Outputs[0].Value); // First txout should be the change to the contract, with a value of the input - 100
            Assert.Equal(100, pblocktemplate2.Block.Transactions[2].Outputs[1].Value); // Second txout should be the transfer to a new person, with a value of 100

            context.mempool.Clear();

            SmartContractCarrier transferTransaction2 = SmartContractCarrier.CallContract(1, newContractAddress, "Test", gasPrice, gasLimit);
            BlockTemplate pblocktemplate3 = await this.AddTransactionToMemPoolAndBuildBlockAsync(context, transferTransaction2, context.txFirst[2].GetHash(), fundsToSend, gasBudget);
            Assert.Equal(3, pblocktemplate3.Block.Transactions.Count); // 1 coinbase, 1 contract call, 1 condensingtx with send
            Assert.True(pblocktemplate3.Block.Transactions[0].Outputs[1].Value > 0); // gas refund
            Assert.Equal(2, pblocktemplate3.Block.Transactions[2].Inputs.Count); // There are 2 inputs to the condensing transaction: the previous callcontract transaction and the unspent from above
            uint256 hashOfPrevCondensingTx = pblocktemplate2.Block.Transactions[2].GetHash();
            uint256 hashOfContractCallTx3 = pblocktemplate3.Block.Transactions[1].GetHash();
            Assert.Equal(hashOfPrevCondensingTx, pblocktemplate3.Block.Transactions[2].Inputs[1].PrevOut.Hash);
            Assert.Equal(hashOfContractCallTx3, pblocktemplate3.Block.Transactions[2].Inputs[0].PrevOut.Hash);
            Assert.Equal(fundsToSend * 2 - 200, (ulong)pblocktemplate3.Block.Transactions[2].Outputs[0].Value); // First txout should be the change to the contract, with a value of the value given twice, - 200 (100 for each transfer)
            Assert.Equal(100, pblocktemplate3.Block.Transactions[2].Outputs[1].Value); // Second txout should be the transfer to a new person, with a value of 100
        }

        /// <summary>
        /// Send funds with create
        /// </summary>
        [Fact]
        public async Task SmartContracts_CreateWithFunds_Success_Async()
        {
            TestContext context = new TestContext();
            await context.InitializeAsync();

            ulong gasPrice = 1;
            Gas gasLimit = (Gas)1000000;
            var gasBudget = gasPrice * gasLimit;

            SmartContractCompilationResult compilationResult = SmartContractCompiler.CompileFile("SmartContracts/StorageDemo.cs");
            Assert.True(compilationResult.Success);

            var contractCarrier = SmartContractCarrier.CreateContract(1, compilationResult.Compilation, gasPrice, gasLimit);
            Transaction tx = this.AddTransactionToMempool(context, contractCarrier, context.txFirst[0].GetHash(), 100_000_000, gasBudget);
            BlockTemplate pblocktemplate = await this.BuildBlockAsync(context);
            uint160 newContractAddress = context.AddressGenerator.GenerateAddress(tx.GetHash(), 0);
            Assert.NotNull(context.stateRoot.GetCode(newContractAddress));
            Assert.True(pblocktemplate.Block.Transactions[0].Outputs[1].Value > 0); // gas refund
            var unspent = context.stateRoot.GetUnspent(newContractAddress);
            context.mempool.Clear();
        }

        /// <summary>
        /// Test that contract correctly send funds to 2 people inside one contract call
        /// </summary>
        [Fact]
        public async Task SmartContracts_TransferFundsToMultipleRecipients_Async()
        {
            TestContext context = new TestContext();
            await context.InitializeAsync();

            ulong gasPrice = 1;
            Gas gasLimit = (Gas)1000000;
            var gasBudget = gasPrice * gasLimit;

            SmartContractCompilationResult compilationResult = SmartContractCompiler.CompileFile("SmartContracts/TransferTest.cs");
            Assert.True(compilationResult.Success);

            var contractCarrier = SmartContractCarrier.CreateContract(1, compilationResult.Compilation, gasPrice, gasLimit);
            Transaction tx = this.AddTransactionToMempool(context, contractCarrier, context.txFirst[0].GetHash(), 0, gasBudget);
            BlockTemplate pblocktemplate = await this.BuildBlockAsync(context);
            uint160 newContractAddress = context.AddressGenerator.GenerateAddress(tx.GetHash(), 0);
            Assert.NotNull(context.stateRoot.GetCode(newContractAddress));
            Assert.True(pblocktemplate.Block.Transactions[0].Outputs[1].Value > 0); // gas refund

            context.mempool.Clear();

            ulong fundsToSend = 5000000000L - gasBudget;

            var transferTransaction = SmartContractCarrier.CallContract(1, newContractAddress, "Test2", gasPrice, gasLimit);
            BlockTemplate pblocktemplate2 = await this.AddTransactionToMemPoolAndBuildBlockAsync(context, transferTransaction, context.txFirst[1].GetHash(), fundsToSend, gasBudget);
            Assert.Equal(3, pblocktemplate2.Block.Transactions.Count);
            Assert.True(pblocktemplate2.Block.Transactions[0].Outputs[1].Value > 0); // gas refund
            Assert.Single(pblocktemplate2.Block.Transactions[2].Inputs); // There is 1 input to the condensing transaction: the previous callcontract transaction
            var hashOfContractCallTx = pblocktemplate2.Block.Transactions[1].GetHash();
            Assert.Equal(hashOfContractCallTx, pblocktemplate2.Block.Transactions[2].Inputs[0].PrevOut.Hash);
            Assert.Equal(fundsToSend - 200, (ulong)pblocktemplate2.Block.Transactions[2].Outputs[0].Value); // First txout should be the change to the contract, with a value of the input - 200
            Assert.Equal(100, pblocktemplate2.Block.Transactions[2].Outputs[1].Value); // Second txout should be the transfer to a new person, with a value of 100
            Assert.Equal(100, pblocktemplate2.Block.Transactions[2].Outputs[2].Value); // Third txout should be the transfer to a new person, with a value of 100

            context.mempool.Clear();

            transferTransaction = SmartContractCarrier.CallContract(1, newContractAddress, "Test2", gasPrice, gasLimit);
            BlockTemplate pblocktemplate3 = await this.AddTransactionToMemPoolAndBuildBlockAsync(context, transferTransaction, context.txFirst[2].GetHash(), fundsToSend, gasBudget);
            Assert.Equal(3, pblocktemplate3.Block.Transactions.Count); // 1 coinbase, 1 contract call, 1 condensingtx with send
            Assert.True(pblocktemplate3.Block.Transactions[0].Outputs[1].Value > 0); // gas refund
            Assert.Equal(2, pblocktemplate3.Block.Transactions[2].Inputs.Count); // There are 2 inputs to the condensing transaction: the previous callcontract transaction and the unspent from above
            var hashOfPrevCondensingTx = pblocktemplate2.Block.Transactions[2].GetHash();
            var hashOfContractCallTx3 = pblocktemplate3.Block.Transactions[1].GetHash();
            Assert.Equal(hashOfPrevCondensingTx, pblocktemplate3.Block.Transactions[2].Inputs[1].PrevOut.Hash);
            Assert.Equal(hashOfContractCallTx3, pblocktemplate3.Block.Transactions[2].Inputs[0].PrevOut.Hash);
            Assert.Equal(fundsToSend * 2 - 400, (ulong)pblocktemplate3.Block.Transactions[2].Outputs[0].Value); // First txout should be the change to the contract, with a value of the value given twice, - 400 (100 for each transfer)
            Assert.Equal(100, pblocktemplate3.Block.Transactions[2].Outputs[1].Value); // Second txout should be the transfer to a new person, with a value of 100
            Assert.Equal(100, pblocktemplate3.Block.Transactions[2].Outputs[2].Value); // Third txout should be the transfer to a new person, with a value of 100
        }

        /// <summary>
        /// Tests that contracts manage their UTXOs correctly when not sending funds or receiving funds.
        /// </summary>
        [Fact]
        public async Task SmartContracts_SendValue_NoTransfers_Async()
        {
            var context = new TestContext();
            await context.InitializeAsync();

            ulong gasPrice = 1;
            Gas gasLimit = (Gas)1000000;
            var gasBudget = gasPrice * gasLimit;

            SmartContractCompilationResult compilationResult = SmartContractCompiler.CompileFile("SmartContracts/TransferTest.cs");
            Assert.True(compilationResult.Success);

            SmartContractCarrier contractTransaction = SmartContractCarrier.CreateContract(1, compilationResult.Compilation, gasPrice, gasLimit);
            Transaction tx = this.AddTransactionToMempool(context, contractTransaction, context.txFirst[0].GetHash(), 0, gasBudget);
            BlockTemplate pblocktemplate = await this.BuildBlockAsync(context);
            uint160 newContractAddress = context.AddressGenerator.GenerateAddress(tx.GetHash(), 0);
            Assert.NotNull(context.stateRoot.GetCode(newContractAddress));
            Assert.True(pblocktemplate.Block.Transactions[0].Outputs[1].Value > 0); // gas refund

            context.mempool.Clear();

            var transferTransaction = SmartContractCarrier.CallContract(1, newContractAddress, "DoNothing", gasPrice, gasLimit);
            BlockTemplate pblocktemplate3 = await this.AddTransactionToMemPoolAndBuildBlockAsync(context, transferTransaction, context.txFirst[2].GetHash(), 100_000, gasBudget);
            Assert.Equal(2, pblocktemplate3.Block.Transactions.Count); // In this case we are sending 0, and doing no transfers, so we don't need a condensing transaction
        }

        /// <summary>
        /// Tests that contracts manage their UTXOs correctly when not sending funds or receiving funds.
        /// </summary>
        [Fact]
        public async Task SmartContracts_NoTransfers_Async()
        {
            var context = new TestContext();
            await context.InitializeAsync();

            ulong gasPrice = 1;
            Gas gasLimit = (Gas)1000000;
            var gasBudget = gasPrice * gasLimit;

            SmartContractCompilationResult compilationResult = SmartContractCompiler.CompileFile("SmartContracts/TransferTest.cs");
            Assert.True(compilationResult.Success);

            SmartContractCarrier contractTransaction = SmartContractCarrier.CreateContract(1, compilationResult.Compilation, gasPrice, gasLimit);
            Transaction tx = this.AddTransactionToMempool(context, contractTransaction, context.txFirst[0].GetHash(), 0, gasBudget);
            BlockTemplate pblocktemplate = await this.BuildBlockAsync(context);
            uint160 newContractAddress = context.AddressGenerator.GenerateAddress(tx.GetHash(), 0);
            Assert.NotNull(context.stateRoot.GetCode(newContractAddress));
            Assert.True(pblocktemplate.Block.Transactions[0].Outputs[1].Value > 0); // gas refund

            context.mempool.Clear();

            ulong fundsToSend = 5000000000L - gasBudget;
            SmartContractCarrier transferTransaction = SmartContractCarrier.CallContract(1, newContractAddress, "Test2", gasPrice, gasLimit);
            BlockTemplate pblocktemplate2 = await this.AddTransactionToMemPoolAndBuildBlockAsync(context, transferTransaction, context.txFirst[1].GetHash(), fundsToSend, gasBudget);
            Assert.Equal(3, pblocktemplate2.Block.Transactions.Count);
            Assert.True(pblocktemplate2.Block.Transactions[0].Outputs[1].Value > 0); // gas refund
            Assert.Single(pblocktemplate2.Block.Transactions[2].Inputs); // There is 1 input to the condensing transaction: the previous callcontract transaction
            var hashOfContractCallTx = pblocktemplate2.Block.Transactions[1].GetHash();
            Assert.Equal(hashOfContractCallTx, pblocktemplate2.Block.Transactions[2].Inputs[0].PrevOut.Hash);
            Assert.Equal(fundsToSend - 200, (ulong)pblocktemplate2.Block.Transactions[2].Outputs[0].Value); // First txout should be the change to the contract, with a value of the input - 200
            Assert.Equal(100, pblocktemplate2.Block.Transactions[2].Outputs[1].Value); // Second txout should be the transfer to a new person, with a value of 100
            Assert.Equal(100, pblocktemplate2.Block.Transactions[2].Outputs[2].Value); // Third txout should be the transfer to a new person, with a value of 100

            context.mempool.Clear();

            transferTransaction = SmartContractCarrier.CallContract(1, newContractAddress, "DoNothing", gasPrice, gasLimit);
            BlockTemplate pblocktemplate3 = await this.AddTransactionToMemPoolAndBuildBlockAsync(context, transferTransaction, context.txFirst[2].GetHash(), 0, gasBudget);
            Assert.Equal(2, pblocktemplate3.Block.Transactions.Count); // In this case we are sending 0, and doing no transfers, so we don't need a condensing transaction
        }

        /// <summary>
        /// Should deploy 2 contracts, and then send funds from one to the other and end up with correct balances for all.
        /// </summary>
        [Fact]
        public async Task SmartContracts_TransferToP2PKH_Async()
        {
            TestContext context = new TestContext();
            await context.InitializeAsync();

            ulong gasPrice = 1;
            // This uses a lot of gas
            Gas gasLimit = (Gas)1000000;
            var gasBudget = gasPrice * gasLimit;

            SmartContractCompilationResult compilationResult = SmartContractCompiler.CompileFile("SmartContracts/TransferTest.cs");
            Assert.True(compilationResult.Success);

            SmartContractCarrier contractTransaction = SmartContractCarrier.CreateContract(1, compilationResult.Compilation, gasPrice, gasLimit);
            Transaction tx = this.AddTransactionToMempool(context, contractTransaction, context.txFirst[0].GetHash(), 0, gasBudget);
            BlockTemplate pblocktemplate = await this.BuildBlockAsync(context);
            uint160 newContractAddress = context.AddressGenerator.GenerateAddress(tx.GetHash(), 0);
            Assert.NotNull(context.stateRoot.GetCode(newContractAddress));

            context.mempool.Clear();

            ulong fundsToSend = 1000;

            SmartContractCarrier transferTransaction = SmartContractCarrier.CallContract(1, newContractAddress, "P2KTest", gasPrice, gasLimit);
            pblocktemplate = await this.AddTransactionToMemPoolAndBuildBlockAsync(context, transferTransaction, context.txFirst[1].GetHash(), fundsToSend, gasBudget);
            Assert.Equal(3, pblocktemplate.Block.Transactions.Count);
            Assert.Single(pblocktemplate.Block.Transactions[2].Inputs);
            Assert.Equal(pblocktemplate.Block.Transactions[1].GetHash(), pblocktemplate.Block.Transactions[2].Inputs[0].PrevOut.Hash); // Input should be from the call that was just made.
            Assert.Equal(900, pblocktemplate.Block.Transactions[2].Outputs[0].Value); // First txout should be the change back to the contract, with a value of 900
            Assert.Equal(100, pblocktemplate.Block.Transactions[2].Outputs[1].Value); // First txout should be the transfer to the second contract, with a value of 100
        }

        /// <summary>
        /// Should deploy 2 contracts, and then send funds from one to the other and end up with correct balances for all.
        /// </summary>
        [Fact]
        public async Task SmartContracts_TransferBetweenContracts_Async()
        {
            TestContext context = new TestContext();
            await context.InitializeAsync();

            ulong gasPrice = 1;
            // This uses a lot of gas
            Gas gasLimit = (Gas)1000000;
            var gasBudget = gasPrice * gasLimit;

            SmartContractCompilationResult compilationResult = SmartContractCompiler.CompileFile("SmartContracts/InterContract1.cs");
            Assert.True(compilationResult.Success);

            SmartContractCarrier contractTransaction = SmartContractCarrier.CreateContract(1, compilationResult.Compilation, gasPrice, gasLimit);
            Transaction tx = this.AddTransactionToMempool(context, contractTransaction, context.txFirst[0].GetHash(), 0, gasBudget);
            BlockTemplate pblocktemplate = await this.BuildBlockAsync(context);
            uint160 newContractAddress = context.AddressGenerator.GenerateAddress(tx.GetHash(), 0);
            Assert.NotNull(context.stateRoot.GetCode(newContractAddress));

            context.mempool.Clear();

            compilationResult = SmartContractCompiler.CompileFile("SmartContracts/InterContract2.cs");
            Assert.True(compilationResult.Success);

            SmartContractCarrier contractTransaction2 = SmartContractCarrier.CreateContract(1, compilationResult.Compilation, gasPrice, gasLimit);
            tx = this.AddTransactionToMempool(context, contractTransaction2, context.txFirst[1].GetHash(), 0, gasBudget);
            pblocktemplate = await this.BuildBlockAsync(context);
            uint160 newContractAddress2 = context.AddressGenerator.GenerateAddress(tx.GetHash(), 0);
            Assert.NotNull(context.stateRoot.GetCode(newContractAddress2));

            context.mempool.Clear();

            ulong fundsToSend = 1000;
            string[] testMethodParameters = new string[]
            {
                string.Format("{0}#{1}", (int)SmartContractCarrierDataType.String, newContractAddress.ToAddress(context.network)),
            };

            SmartContractCarrier transferTransaction = SmartContractCarrier.CallContract(1, newContractAddress2, "ContractTransfer", gasPrice, gasLimit, testMethodParameters);
            pblocktemplate = await this.AddTransactionToMemPoolAndBuildBlockAsync(context, transferTransaction, context.txFirst[2].GetHash(), fundsToSend, gasBudget);
            Assert.Equal(Encoding.UTF8.GetBytes("testString"), context.stateRoot.GetStorageValue(newContractAddress, Encoding.UTF8.GetBytes("test")));
            Assert.Equal(3, pblocktemplate.Block.Transactions.Count);
            Assert.Single(pblocktemplate.Block.Transactions[2].Inputs);
            Assert.Equal(pblocktemplate.Block.Transactions[1].GetHash(), pblocktemplate.Block.Transactions[2].Inputs[0].PrevOut.Hash); // Input should be from the call that was just made.
            Assert.Equal(900, pblocktemplate.Block.Transactions[2].Outputs[0].Value); // First txout should be the change back to the contract, with a value of 900
            Assert.Equal(100, pblocktemplate.Block.Transactions[2].Outputs[1].Value); // First txout should be the transfer to the second contract, with a value of 100

            context.mempool.Clear();

            SmartContractCarrier transferTransaction2 = SmartContractCarrier.CallContract(1, newContractAddress2, "ContractTransfer", gasPrice, gasLimit, testMethodParameters);
            pblocktemplate = await this.AddTransactionToMemPoolAndBuildBlockAsync(context, transferTransaction2, context.txFirst[3].GetHash(), 0, gasBudget);
            Assert.Equal(3, pblocktemplate.Block.Transactions.Count);
            Assert.Equal(2, pblocktemplate.Block.Transactions[2].Inputs.Count);
            Assert.Equal(800, pblocktemplate.Block.Transactions[2].Outputs[0].Value);
            Assert.Equal(200, pblocktemplate.Block.Transactions[2].Outputs[1].Value);
        }

        /// <summary>
        /// Should deploy 2 contracts, invoke a method on one, get the value from it, and persist it
        /// </summary>
        [Fact]
        public async Task SmartContracts_InvokeContract_Async()
        {
            TestContext context = new TestContext();
            await context.InitializeAsync();

            ulong gasPrice = 1;
            // This uses a lot of gas
            Gas gasLimit = (Gas)1000000;
            var gasBudget = gasPrice * gasLimit;

            SmartContractCarrier contractTransaction = SmartContractCarrier.CreateContract(1, SmartContractCompiler.CompileFile("SmartContracts/CountContract.cs").Compilation, gasPrice, gasLimit);
            Transaction tx = this.AddTransactionToMempool(context, contractTransaction, context.txFirst[0].GetHash(), 0, gasBudget);
            BlockTemplate pblocktemplate = await this.BuildBlockAsync(context);
            uint160 newContractAddress = context.AddressGenerator.GenerateAddress(tx.GetHash(), 0);
            Assert.NotNull(context.stateRoot.GetCode(newContractAddress));

            context.mempool.Clear();

            SmartContractCarrier contractTransaction2 = SmartContractCarrier.CreateContract(1, SmartContractCompiler.CompileFile("SmartContracts/CallContract.cs").Compilation, gasPrice, gasLimit);
            tx = this.AddTransactionToMempool(context, contractTransaction2, context.txFirst[1].GetHash(), 0, gasBudget);
            pblocktemplate = await this.BuildBlockAsync(context);
            uint160 newContractAddress2 = context.AddressGenerator.GenerateAddress(tx.GetHash(), 0);
            Assert.NotNull(context.stateRoot.GetCode(newContractAddress2));

            context.mempool.Clear();

            ulong fundsToSend = 1000;
            string[] testMethodParameters = new string[]
            {
                string.Format("{0}#{1}", (int)SmartContractCarrierDataType.String, newContractAddress.ToAddress(context.network)),
            };

            SmartContractCarrier transferTransaction = SmartContractCarrier.CallContract(1, newContractAddress2, "Tester", gasPrice, gasLimit, testMethodParameters);
            pblocktemplate = await this.AddTransactionToMemPoolAndBuildBlockAsync(context, transferTransaction, context.txFirst[2].GetHash(), fundsToSend, gasBudget);
            byte[] stateSaveValue = context.stateRoot.GetStorageValue(newContractAddress, Encoding.UTF8.GetBytes("SaveWorked"));
            Assert.NotNull(stateSaveValue);
            Assert.Single(stateSaveValue);
            Assert.True(Convert.ToBoolean(stateSaveValue[0]));
        }

        [Fact]
        public async Task SmartContracts_TransferBetweenContracts_WithException_Async()
        {
            TestContext context = new TestContext();
            await context.InitializeAsync();

            ulong gasPrice = 1;
            // This uses a lot of gas
            Gas gasLimit = (Gas)1000000;
            var gasBudget = gasPrice * gasLimit;

            SmartContractCompilationResult compilationResult = SmartContractCompiler.CompileFile("SmartContracts/InterContract1.cs");
            Assert.True(compilationResult.Success);

            SmartContractCarrier contractTransaction = SmartContractCarrier.CreateContract(1, compilationResult.Compilation, gasPrice, gasLimit);

            Transaction tx = AddTransactionToMempool(context, contractTransaction, context.txFirst[0].GetHash(), 0, gasBudget);
            BlockTemplate pblocktemplate = await BuildBlockAsync(context);
            uint160 newContractAddress = context.AddressGenerator.GenerateAddress(tx.GetHash(), 0);

            Assert.NotNull(context.stateRoot.GetCode(newContractAddress));

            context.mempool.Clear();

            compilationResult = SmartContractCompiler.CompileFile("SmartContracts/InterContract2.cs");
            Assert.True(compilationResult.Success);

            SmartContractCarrier contractTransaction2 = SmartContractCarrier.CreateContract(1, compilationResult.Compilation, gasPrice, gasLimit);

            tx = AddTransactionToMempool(context, contractTransaction2, context.txFirst[1].GetHash(), 0, gasBudget);
            pblocktemplate = await BuildBlockAsync(context);
            uint160 newContractAddress2 = context.AddressGenerator.GenerateAddress(tx.GetHash(), 0);

            Assert.NotNull(context.stateRoot.GetCode(newContractAddress2));

            context.mempool.Clear();

            ulong fundsToSend = 1000;
            string[] testMethodParameters = new string[]
            {
                string.Format("{0}#{1}", (int)SmartContractCarrierDataType.String, newContractAddress.ToString()),
            };
            SmartContractCarrier transferTransaction = SmartContractCarrier.CallContract(1, newContractAddress2, "ContractTransferWithFail", gasPrice, gasLimit, testMethodParameters);
            pblocktemplate = await this.AddTransactionToMemPoolAndBuildBlockAsync(context, transferTransaction, context.txFirst[2].GetHash(), fundsToSend, gasBudget);
            Assert.Equal(3, pblocktemplate.Block.Transactions.Count);
            Assert.Single(pblocktemplate.Block.Transactions[2].Inputs);
            Assert.Equal(pblocktemplate.Block.Transactions[1].GetHash(), pblocktemplate.Block.Transactions[2].Inputs[0].PrevOut.Hash); // Input should be from the call that was just made.
            Assert.Equal(1000, pblocktemplate.Block.Transactions[2].Outputs[0].Value); // Only txOut should be to contract
        }

        /// <summary>
        /// Can execute a smart contract transaction referencing a P2PKH that's in the same block, above it.
        /// </summary>
        /// <returns></returns>
        [Fact]
        public async Task SmartContract_ReferencingInputInSameBlock()
        {
            TestContext context = new TestContext();
            await context.InitializeAsync();

            // Create the transaction to be used as the input and add to mempool
            var preTransaction = context.network.Consensus.ConsensusFactory.CreateTransaction();
            var txIn = new TxIn(new OutPoint(context.txFirst[0].GetHash(), 0))
            {
                ScriptSig = context.privateKey.ScriptPubKey
            };
            preTransaction.AddInput(txIn);
            preTransaction.AddOutput(new TxOut(new Money(49, MoneyUnit.BTC), PayToPubkeyHashTemplate.Instance.GenerateScriptPubKey(context.privateKey.PubKey)));
            preTransaction.Sign(context.network, context.privateKey, false);

            var entry = new TestMemPoolEntryHelper();
            context.mempool.AddUnchecked(preTransaction.GetHash(), entry.Fee(30000).Time(context.date.GetTime()).SpendsCoinbase(true).FromTx(preTransaction));

            // Add the smart contract transaction to the mempool and mine as normal.
            ulong gasPrice = 1;
            Gas gasLimit = (Gas)1000000;
            var gasBudget = gasPrice * gasLimit;
            SmartContractCompilationResult compilationResult = SmartContractCompiler.CompileFile("SmartContracts/InterContract1.cs");
            Assert.True(compilationResult.Success);
            SmartContractCarrier contractTransaction = SmartContractCarrier.CreateContract(1, compilationResult.Compilation, gasPrice, gasLimit);
            Transaction tx = this.AddTransactionToMempool(context, contractTransaction, preTransaction.GetHash(), 0, gasBudget, false);
            BlockTemplate pblocktemplate = await this.BuildBlockAsync(context);

            // Check all went well. i.e. contract is deployed.
            uint160 newContractAddress = context.AddressGenerator.GenerateAddress(tx.GetHash(), 0);
            Assert.NotNull(context.stateRoot.GetCode(newContractAddress));
        }

        private async Task<BlockTemplate> AddTransactionToMemPoolAndBuildBlockAsync(TestContext context, SmartContractCarrier smartContractCarrier, uint256 prevOutHash, ulong value, ulong gasBudget)
        {
            this.AddTransactionToMempool(context, smartContractCarrier, prevOutHash, value, gasBudget);
            return await this.BuildBlockAsync(context);
        }

        private Transaction AddTransactionToMempool(TestContext context, SmartContractCarrier smartContractCarrier, uint256 prevOutHash, ulong value, ulong gasBudget, bool spendsCoinbase = true)
        {
            var entryFee = gasBudget;
            TestMemPoolEntryHelper entry = new TestMemPoolEntryHelper();
            Transaction tx = new Transaction();
            var txIn = new TxIn(new OutPoint(prevOutHash, 0))
            {
                ScriptSig = context.privateKey.ScriptPubKey
            };
            tx.AddInput(txIn);
            tx.AddOutput(new TxOut(new Money(value), new Script(smartContractCarrier.Serialize())));
            tx.Sign(context.network, context.privateKey, false);
            context.mempool.AddUnchecked(tx.GetHash(), entry.Fee(entryFee).Time(context.date.GetTime()).SpendsCoinbase(spendsCoinbase).FromTx(tx));
            return tx;
        }

        private async Task<BlockTemplate> BuildBlockAsync(TestContext context)
        {
            BlockTemplate pblocktemplate = AssemblerForTest(context).Build(context.chain.Tip, context.scriptPubKey);
            context.chain.SetTip(pblocktemplate.Block.Header);
            await context.consensus.ValidateAndExecuteBlockAsync(new PowRuleContext(new ValidationContext { Block = pblocktemplate.Block }, context.network.Consensus, context.consensus.Tip, context.date.GetTimeOffset()) { MinedBlock = true });
            return pblocktemplate;
        }
    }

    public sealed class MockServiceProvider : IServiceProvider
    {
        private readonly Dictionary<Type, object> registered;

        public MockServiceProvider(
            ICoinView coinView,
            ISmartContractExecutorFactory executorFactory,
            ContractStateRepositoryRoot stateRoot,
            ILoggerFactory loggerFactory)
        {
            this.registered = new Dictionary<Type, object>
            {
                { typeof(ICoinView), coinView },
                { typeof(ISmartContractExecutorFactory), executorFactory },
                { typeof(ContractStateRepositoryRoot), stateRoot },
                { typeof(ILoggerFactory), loggerFactory }
            };
        }

        public object GetService(Type serviceType)
        {
            return this.registered[serviceType];
        }
    }
}<|MERGE_RESOLUTION|>--- conflicted
+++ resolved
@@ -219,14 +219,9 @@
                 this.vm = new ReflectionVirtualMachine(this.validator, this.internalTxExecutorFactory, loggerFactory, this.network, this.AddressGenerator, this.assemblyLoader, this.moduleDefinitionReader, this.contractPrimitiveSerializer);
                 this.executorFactory = new ReflectionSmartContractExecutorFactory(loggerFactory, this.serializer, this.refundProcessor, this.transferProcessor, this.vm);
 
-<<<<<<< HEAD
                 var networkPeerFactory = new NetworkPeerFactory(this.network, dateTimeProvider, loggerFactory, new PayloadProvider(), new SelfEndpointTracker(), new Mock<IInitialBlockDownloadState>().Object, new ConnectionManagerSettings());
                 var peerAddressManager = new PeerAddressManager(DateTimeProvider.Default, nodeSettings.DataFolder, loggerFactory, new SelfEndpointTracker());
 
-=======
-                var networkPeerFactory = new NetworkPeerFactory(this.network, dateTimeProvider, loggerFactory, new PayloadProvider(), new SelfEndpointTracker(loggerFactory));
-                var peerAddressManager = new PeerAddressManager(DateTimeProvider.Default, nodeSettings.DataFolder, loggerFactory, new SelfEndpointTracker(loggerFactory));
->>>>>>> 8ad0df8a
                 var peerDiscovery = new PeerDiscovery(new AsyncLoopFactory(loggerFactory), loggerFactory, this.network, networkPeerFactory, new NodeLifetime(), nodeSettings, peerAddressManager);
                 var connectionSettings = new ConnectionManagerSettings(nodeSettings);
                 var selfEndpointTracker = new SelfEndpointTracker(loggerFactory);
