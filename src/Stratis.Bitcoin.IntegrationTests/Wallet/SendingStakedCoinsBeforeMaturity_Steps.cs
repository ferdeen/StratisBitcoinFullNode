--- conflicted
+++ resolved
@@ -49,12 +49,6 @@
 
         private void a_wallet_sends_coins_before_maturity()
         {
-<<<<<<< HEAD
-            (this.proofOfStakeSteps.ProofOfStakeNodeWithCoins.GetWalletHistory(this.proofOfStakeSteps.PosWallet)
-                .AccountsHistoryModel
-                .FirstOrDefault()
-                ?.TransactionsHistory).Count(txn => txn.Type == TransactionItemType.Send).Should().Be(0);
-=======
             this.the_wallet_history_does_not_include_the_transaction();
 
             IActionResult sendTransactionResult = this.SendTransaction(this.BuildTransaction());
@@ -70,7 +64,6 @@
             errorResponse?.Errors.Count.Should().Be(1);
             errorResponse?.Errors[0].Message.Should().Be(ConsensusErrors.BadTransactionPrematureCoinbaseSpending.Message);
         }
->>>>>>> 395988ee
 
         private IActionResult SendTransaction(IActionResult transactionResult)
         {
@@ -102,18 +95,11 @@
 
         private void the_wallet_history_does_not_include_the_transaction()
         {
-<<<<<<< HEAD
-            (this.proofOfStakeSteps.ProofOfStakeNodeWithCoins.GetWalletHistory(this.proofOfStakeSteps.PosWallet)
-                .AccountsHistoryModel
-                .FirstOrDefault()
-                ?.TransactionsHistory).Count(txn => txn.Type == TransactionItemType.Send).Should().Be(0);
-=======
             var walletHistory = this.GetWalletHistory(this.proofOfStakeSteps.ProofOfStakeNodeWithCoins,this.proofOfStakeSteps.PosWallet);
 
             var accountHistory = walletHistory.AccountsHistoryModel.FirstOrDefault();
 
             accountHistory?.TransactionsHistory?.Where(txn => txn.Type == TransactionItemType.Send).Count().Should().Be(0);
->>>>>>> 395988ee
         }
 
         private void the_transaction_was_not_received()
