--- conflicted
+++ resolved
@@ -144,11 +144,7 @@
                 var nodeSettings = new NodeSettings(args: new string[] { "-checkpoints" });
                 var consensusSettings = new ConsensusSettings(nodeSettings);
 
-<<<<<<< HEAD
                 var networkPeerFactory = new NetworkPeerFactory(this.network, dateTimeProvider, loggerFactory, new PayloadProvider().DiscoverPayloads(), new SelfEndpointTracker(), new Mock<IInitialBlockDownloadState>().Object, new ConnectionManagerSettings());
-=======
-                var networkPeerFactory = new NetworkPeerFactory(this.network, dateTimeProvider, loggerFactory, new PayloadProvider().DiscoverPayloads(), new SelfEndpointTracker(loggerFactory));
->>>>>>> 8ad0df8a
 
                 var peerAddressManager = new PeerAddressManager(DateTimeProvider.Default, nodeSettings.DataFolder, loggerFactory, new SelfEndpointTracker(loggerFactory));
                 var peerDiscovery = new PeerDiscovery(new AsyncLoopFactory(loggerFactory), loggerFactory, this.network, networkPeerFactory, new NodeLifetime(), nodeSettings, peerAddressManager);
