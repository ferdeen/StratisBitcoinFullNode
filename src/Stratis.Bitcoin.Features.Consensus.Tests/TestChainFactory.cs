--- conflicted
+++ resolved
@@ -84,10 +84,7 @@
             testChainContext.DateTimeProvider = DateTimeProvider.Default;
 
             network.Consensus.Options = new ConsensusOptions();
-<<<<<<< HEAD
-=======
             network.Consensus.Rules = new FullNodeBuilderConsensusExtension.PowConsensusRulesRegistration().GetRules();
->>>>>>> cb179734
 
             var consensusSettings = new ConsensusSettings(testChainContext.NodeSettings);
             testChainContext.Checkpoints = new Checkpoints();
@@ -113,11 +110,7 @@
             var blockPuller = new LookaheadBlockPuller(testChainContext.Chain, testChainContext.ConnectionManager, testChainContext.LoggerFactory);
             testChainContext.PeerBanning = new PeerBanning(testChainContext.ConnectionManager, testChainContext.LoggerFactory, testChainContext.DateTimeProvider, testChainContext.PeerAddressManager);
             var deployments = new NodeDeployments(testChainContext.Network, testChainContext.Chain);
-<<<<<<< HEAD
-            testChainContext.ConsensusRules = new PowConsensusRules(testChainContext.Network, testChainContext.LoggerFactory, testChainContext.DateTimeProvider, testChainContext.Chain, deployments, consensusSettings, testChainContext.Checkpoints, cachedCoinView, new Mock<ILookaheadBlockPuller>().Object).Register(new FullNodeBuilderConsensusExtension.PowConsensusRulesRegistration());
-=======
             testChainContext.ConsensusRules = new PowConsensusRules(testChainContext.Network, testChainContext.LoggerFactory, testChainContext.DateTimeProvider, testChainContext.Chain, deployments, consensusSettings, testChainContext.Checkpoints, cachedCoinView, new Mock<ILookaheadBlockPuller>().Object).Register();
->>>>>>> cb179734
             testChainContext.Consensus = new ConsensusLoop(new AsyncLoopFactory(testChainContext.LoggerFactory), new NodeLifetime(), testChainContext.Chain, cachedCoinView, blockPuller, new NodeDeployments(network, testChainContext.Chain), testChainContext.LoggerFactory, new ChainState(new InvalidBlockHashStore(testChainContext.DateTimeProvider)), testChainContext.ConnectionManager, testChainContext.DateTimeProvider, new Signals.Signals(), consensusSettings, testChainContext.NodeSettings, testChainContext.PeerBanning, testChainContext.ConsensusRules);
             await testChainContext.Consensus.StartAsync();
 
