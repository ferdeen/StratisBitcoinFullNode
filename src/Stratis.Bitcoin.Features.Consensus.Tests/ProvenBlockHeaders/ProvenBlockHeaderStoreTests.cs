--- conflicted
+++ resolved
@@ -74,13 +74,8 @@
 
                 outHeaders.Count.Should().Be(inHeaders.Count);
 
-<<<<<<< HEAD
-                // items in headers should exist in outHeaders (from the repository).
-                inHeaders.All(x => outHeaders.Any(y => x.GetHash() == y.GetHash())).Should().BeTrue();
-=======
                 // inHeaders should exist in outHeaders (from the repository).
                 inHeaders.All(inHeader => outHeaders.Any(outHeader => inHeader.GetHash() == outHeader.GetHash())).Should().BeTrue();
->>>>>>> 47b062f7
             }
         }
 
@@ -290,11 +285,7 @@
         }
 
         [Fact]
-<<<<<<< HEAD
-        public async Task InitializeAsync_When_Tip_Hash_Is_Genesis_Store_Tip_Is_GenesisAsync()
-=======
         public async Task InitializeAsync_When_Chain_Tip_Reverts_Back_To_Genesis_Store_Tip_Is_In_SyncAsync()
->>>>>>> 47b062f7
         {
             this.concurrentChain = new ConcurrentChain(this.network);
 
@@ -303,11 +294,7 @@
             this.concurrentChain = chainWithHeaders.concurrentChain;
             var provenBlockheaders = chainWithHeaders.provenBlockHeaders;
 
-<<<<<<< HEAD
-            // clear chain to cause the store revert back to genesis.
-=======
             // Clear chain to cause the store to revert back to Genesis.
->>>>>>> 47b062f7
             this.concurrentChain = new ConcurrentChain(this.network);
 
             await this.provenBlockHeaderRepository.PutAsync(
@@ -323,11 +310,7 @@
         }
 
         [Fact]
-<<<<<<< HEAD
-        public async Task InitializeAsync_When_Tip_Reorg_Occurs_Tip_Is_Most_RecentAsync()
-=======
         public async Task InitializeAsync_When_Tip_Reorg_Occurs_Tip_Is_At_Most_RecentAsync()
->>>>>>> 47b062f7
         {
             this.concurrentChain = new ConcurrentChain(this.network);
 
@@ -342,11 +325,7 @@
                 provenBlockheaders,
                 new HashHeightPair(provenBlockheaders.Last().GetHash(), provenBlockheaders.Count - 1)).ConfigureAwait(false);
 
-<<<<<<< HEAD
-            // Reorg chain - 1b | 2b | 3b (tip now at 3b).
-=======
             // Reorganised chain - 1b | 2b | 3b (tip now at 3b).
->>>>>>> 47b062f7
             this.concurrentChain = new ConcurrentChain(this.network);
 
             var chainWithHeadersReorg = BuildChainWithProvenHeaders(3, this.network);
@@ -357,9 +336,6 @@
             {
                 await store.InitializeAsync();
 
-<<<<<<< HEAD
-                store.TipHashHeight.Hash.Should().Be(chainWithHeadersReorg.concurrentChain.Tip.Header.GetHash());
-=======
                 store.TipHashHeight.Hash.Should().Be(this.concurrentChain.Tip.Header.GetHash());
             }
         }
@@ -373,63 +349,14 @@
             for(int i = 1; i >= 0; i--)
             {
                 this.provenBlockHeaderStore.AddToPendingBatch(inHeader, new HashHeightPair(inHeader.GetHash(), i));
->>>>>>> 47b062f7
-            }
-        }
-
-        [Fact]
-        public void AddToPending_Then_Save_Incorrect_Sequence_Thrown_Exception()
-        {
-            var inHeader = CreateNewProvenBlockHeaderMock();
-
-            // Add headers to pending batch in the wrong height order.
-            this.provenBlockHeaderStore.AddToPendingBatch(inHeader, new HashHeightPair(inHeader.GetHash(), 1));
-            this.provenBlockHeaderStore.AddToPendingBatch(inHeader, new HashHeightPair(inHeader.GetHash(), 0));
+            }
 
             var taskResult = this.provenBlockHeaderStore.InvokeMethod("SaveAsync") as Task;
 
             taskResult.IsFaulted.Should().BeTrue();
             taskResult.Exception.InnerExceptions.Count.Should().Be(1);
             taskResult.Exception.InnerExceptions[0].Should().BeOfType<ProvenBlockHeaderException>();
-<<<<<<< HEAD
-            taskResult.Exception.InnerExceptions[0].Message.Should().Be("Proven block headers are not in the correct sequence.");
-=======
             taskResult.Exception.InnerExceptions[0].Message.Should().Be("Proven block headers are not in the correct consecutive sequence.");
-        }
-
-        [Fact]
-        public async Task AddToPending_Store_TipHash_Is_The_Same_As_ChainHeaderTipAsync()
-        {
-            this.concurrentChain = new ConcurrentChain(this.network);
-
-            var chainWithHeaders = BuildChainWithProvenHeaders(3, this.network);
-
-            this.concurrentChain = chainWithHeaders.concurrentChain;
-            var provenBlockheaders = chainWithHeaders.provenBlockHeaders;
-
-            // Persist current chain.
-            await this.provenBlockHeaderRepository.PutAsync(
-                provenBlockheaders,
-                new HashHeightPair(provenBlockheaders.Last().GetHash(), provenBlockheaders.Count - 1)).ConfigureAwait(false);
-
-            using (IProvenBlockHeaderStore store = this.SetupStore(this.Folder))
-            {
-                var header = CreateNewProvenBlockHeaderMock();
-
-                this.provenBlockHeaderStore.AddToPendingBatch(header, new HashHeightPair(header.GetHash(), this.concurrentChain.Tip.Height));
-
-                this.provenBlockHeaderStore.InvokeMethod("SaveAsync");
-
-                HashHeightPair tipHashHeight = null;
-
-                WaitLoop(() => {
-                    tipHashHeight = this.provenBlockHeaderStore.GetMemberValue("TipHashHeight") as HashHeightPair;
-                    return tipHashHeight == this.provenBlockHeaderRepository.TipHashHeight;
-                });
-
-                tipHashHeight.Height.Should().Be(this.concurrentChain.Tip.Height);
-            }
->>>>>>> 47b062f7
         }
 
         [Fact]
