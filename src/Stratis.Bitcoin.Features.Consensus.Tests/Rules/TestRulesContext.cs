--- conflicted
+++ resolved
@@ -91,11 +91,6 @@
     /// </summary>
     public class TestPosConsensusRules : PosConsensusRules
     {
-<<<<<<< HEAD
-        private Mock<IRuleRegistration> ruleRegistration;
-
-=======
->>>>>>> cb179734
         public TestPosConsensusRules(Network network, ILoggerFactory loggerFactory, IDateTimeProvider dateTimeProvider, ConcurrentChain chain, NodeDeployments nodeDeployments, ConsensusSettings consensusSettings, ICheckpoints checkpoints, ICoinView uxtoSet, ILookaheadBlockPuller lookaheadBlockPuller, IStakeChain stakeChain, IStakeValidator stakeValidator)
             : base(network, loggerFactory, dateTimeProvider, chain, nodeDeployments, consensusSettings, checkpoints, uxtoSet, lookaheadBlockPuller, stakeChain, stakeValidator)
         {
@@ -131,10 +126,7 @@
             testRulesContext.LoggerFactory.AddConsoleWithFilters();
             testRulesContext.DateTimeProvider = DateTimeProvider.Default;
             network.Consensus.Options = new ConsensusOptions();
-<<<<<<< HEAD
-=======
             network.Consensus.Rules = new FullNodeBuilderConsensusExtension.PowConsensusRulesRegistration().GetRules();
->>>>>>> cb179734
 
             var consensusSettings = new ConsensusSettings(testRulesContext.NodeSettings);
             testRulesContext.Checkpoints = new Checkpoints();
