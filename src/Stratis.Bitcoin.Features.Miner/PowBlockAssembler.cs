﻿using System;
using System.Collections.Generic;
using System.Linq;
using Microsoft.Extensions.Logging;
using NBitcoin;
using Stratis.Bitcoin.Base.Deployments;
using Stratis.Bitcoin.Features.Consensus;
using Stratis.Bitcoin.Features.Consensus.Interfaces;
using Stratis.Bitcoin.Features.MemoryPool;
using Stratis.Bitcoin.Features.MemoryPool.Interfaces;
using Stratis.Bitcoin.Utilities;

namespace Stratis.Bitcoin.Features.Miner
{
    public abstract class BlockAssembler
    {
        /// <summary>
        /// Constructs a block template which will be passed to consensus. 
        /// </summary>
        /// <param name="chainTip">Tip of the chain that this instance will work with without touching any shared chain resources.</param>
        /// <param name="scriptPubKey">Script that explains what conditions must be met to claim ownership of a coin.</param>
        /// <returns>The contructed <see cref="BlockTemplate"/>.</returns>
        public abstract BlockTemplate Build(ChainedBlock chainTip, Script scriptPubKey);

        /// <summary>
        /// Tip of the chain that this instance will work with without touching any shared chain resources.
        /// </summary>
        protected ChainedBlock ChainTip { get; set; }
    }

    public class AssemblerOptions
    {
        public long BlockMaxWeight = PowMining.DefaultBlockMaxWeight;

        public long BlockMaxSize = PowMining.DefaultBlockMaxSize;

        public FeeRate BlockMinFeeRate = new FeeRate(PowMining.DefaultBlockMinTxFee);

        public bool IsProofOfStake = false;
    }

    public class BlockTemplate
    {
        public Block Block;

        public List<Money> VTxFees;

        public List<long> TxSigOpsCost;

        public string CoinbaseCommitment;

        public Money TotalFee;

        public BlockTemplate(Network network)
        {
            this.Block = network.Consensus.ConsensusFactory.CreateBlock();
            this.VTxFees = new List<Money>();
            this.TxSigOpsCost = new List<long>();
        }
    }

    public class PowBlockAssembler : BlockAssembler
    {
        // Container for tracking updates to ancestor feerate as we include (parent)
        // transactions in a block.
        public class TxMemPoolModifiedEntry
        {
            public TxMemPoolModifiedEntry(TxMempoolEntry entry)
            {
                this.iter = entry;
                this.SizeWithAncestors = entry.SizeWithAncestors;
                this.ModFeesWithAncestors = entry.ModFeesWithAncestors;
                this.SigOpCostWithAncestors = entry.SigOpCostWithAncestors;
            }

            public TxMempoolEntry iter;

            public long SizeWithAncestors;

            public Money ModFeesWithAncestors;

            public long SigOpCostWithAncestors;
        }

        // This matches the calculation in CompareTxMemPoolEntryByAncestorFee,
        // except operating on CTxMemPoolModifiedEntry.
        // TODO: Refactor to avoid duplication of this logic.
        public class CompareModifiedEntry : IComparer<TxMemPoolModifiedEntry>
        {
            public int Compare(TxMemPoolModifiedEntry a, TxMemPoolModifiedEntry b)
            {
                Money f1 = a.ModFeesWithAncestors * b.SizeWithAncestors;
                Money f2 = b.ModFeesWithAncestors * a.SizeWithAncestors;

                if (f1 == f2)
                    return TxMempool.CompareIteratorByHash.InnerCompare(a.iter, b.iter);

                return f1 > f2 ? 1 : -1;
            }
        }

        // A comparator that sorts transactions based on number of ancestors.
        // This is sufficient to sort an ancestor package in an order that is valid
        // to appear in a block.
        public class CompareTxIterByAncestorCount : IComparer<TxMempoolEntry>
        {
            public int Compare(TxMempoolEntry a, TxMempoolEntry b)
            {
                if (a.CountWithAncestors != b.CountWithAncestors)
                    return a.CountWithAncestors < b.CountWithAncestors ? -1 : 1;

                return TxMempool.CompareIteratorByHash.InnerCompare(a, b);
            }
        }

        private const long TicksPerMicrosecond = 10;

        // Limit the number of attempts to add transactions to the block when it is
        // close to full; this is just a simple heuristic to finish quickly if the
        // mempool has a lot of entries.
        private int MaxConsecutiveAddTransactionFailures = 1000;

        // Unconfirmed transactions in the memory pool often depend on other
        // transactions in the memory pool. When we select transactions from the
        // pool, we select by highest fee rate of a transaction combined with all
        // its ancestors.
        private static long lastBlockTx = 0;

        private static long lastBlockSize = 0;

        private static long lastBlockWeight = 0;

        private static long medianTimePast;

        protected readonly IConsensusLoop consensusLoop;

        protected readonly MempoolSchedulerLock mempoolLock;

        protected readonly ITxMempool mempool;

        protected readonly IDateTimeProvider dateTimeProvider;

        /// <summary>Instance logger.</summary>
        private readonly ILogger logger;

        protected readonly AssemblerOptions options;

        // The constructed block template.
        protected BlockTemplate blockTemplate;

        // A convenience pointer that always refers to the CBlock in pblocktemplate.
        protected Block block;

        // Configuration parameters for the block size.
        private bool includeWitness;

        private uint blockMaxWeight, blockMaxSize;

        private bool needSizeAccounting;

        private FeeRate blockMinFeeRate;

        // Information on the current status of the block.
        private long blockWeight;

        private long blockSize;

        private long blockTx;

        private long blockSigOpsCost;

        public Money fees;

        protected TxMempool.SetEntries inBlock;

        protected Transaction coinbase;

        // Chain context for the block.
        protected int height;

        private long lockTimeCutoff;

        protected Network network;

        protected Script scriptPubKey;

        public PowBlockAssembler(
            IConsensusLoop consensusLoop,
            IDateTimeProvider dateTimeProvider,
            ILoggerFactory loggerFactory,
            ITxMempool mempool,
            MempoolSchedulerLock mempoolLock,
            Network network,
            AssemblerOptions options = null)
        {
            this.consensusLoop = consensusLoop;
            this.dateTimeProvider = dateTimeProvider;
            this.logger = loggerFactory.CreateLogger(this.GetType().FullName);
            this.mempool = mempool;
            this.mempoolLock = mempoolLock;
            this.network = network;

            options = options ?? new AssemblerOptions();
            this.blockMinFeeRate = options.BlockMinFeeRate;

            // Limit weight to between 4K and MAX_BLOCK_WEIGHT-4K for sanity.
            this.blockMaxWeight = (uint)Math.Max(4000, Math.Min(PowMining.DefaultBlockMaxWeight - 4000, options.BlockMaxWeight));

            // Limit size to between 1K and MAX_BLOCK_SERIALIZED_SIZE-1K for sanity.
            this.blockMaxSize = (uint)Math.Max(1000, Math.Min(network.Consensus.Option<PowConsensusOptions>().MaxBlockSerializedSize - 1000, options.BlockMaxSize));

            // Whether we need to account for byte usage (in addition to weight usage).
            this.needSizeAccounting = (this.blockMaxSize < network.Consensus.Option<PowConsensusOptions>().MaxBlockSerializedSize - 1000);

            this.options = options;

<<<<<<< HEAD
            this.inBlock = new TxMempool.SetEntries();

            // Reserve space for coinbase tx.
            this.blockSize = 1000;
            this.blockWeight = 4000;
            this.blockSigOpsCost = 400;
            this.fIncludeWitness = false;

            // These counters do not include coinbase tx.
            this.blockTx = 0;
            this.fees = 0;

            this.ChainTip = chainTip;
            this.pblocktemplate = new BlockTemplate(this.network) { Block = this.network.Consensus.ConsensusFactory.CreateBlock(), VTxFees = new List<Money>() };
=======
            this.Configure();
>>>>>>> f0976916
        }

        private int ComputeBlockVersion(ChainedBlock prevChainedBlock, NBitcoin.Consensus consensus)
        {
            uint version = ThresholdConditionCache.VersionbitsTopBits;
            var thresholdConditionCache = new ThresholdConditionCache(consensus);

            IEnumerable<BIP9Deployments> deployments = Enum.GetValues(typeof(BIP9Deployments)).OfType<BIP9Deployments>();

            foreach (BIP9Deployments deployment in deployments)
            {
                ThresholdState state = thresholdConditionCache.GetState(prevChainedBlock, deployment);
                if ((state == ThresholdState.LockedIn) || (state == ThresholdState.Started))
                    version |= thresholdConditionCache.Mask(deployment);
            }

            return (int)version;
        }

        /// <inheritdoc/>
        public override BlockTemplate Build(ChainedBlock chainTip, Script scriptPubKey)
        {
            this.logger.LogTrace("({0}:'{1}',{2}.{3}:{4})", nameof(chainTip), chainTip, nameof(scriptPubKey), nameof(scriptPubKey.Length), scriptPubKey.Length);

            this.Configure();

            this.ChainTip = chainTip;

            this.block = this.blockTemplate.Block;
            this.scriptPubKey = scriptPubKey;

            this.CreateCoinbase();
            this.ComputeBlockVersion();

            // TODO: MineBlocksOnDemand
            // -regtest only: allow overriding block.nVersion with
            // -blockversion=N to test forking scenarios
            //if (this.network. chainparams.MineBlocksOnDemand())
            //    pblock->nVersion = GetArg("-blockversion", pblock->nVersion);

            medianTimePast = Utils.DateTimeToUnixTime(this.ChainTip.GetMedianTimePast());
            this.lockTimeCutoff = PowConsensusValidator.StandardLocktimeVerifyFlags.HasFlag(Transaction.LockTimeFlags.MedianTimePast)
                ? medianTimePast
                : this.block.Header.Time;

            // TODO: Implement Witness Code
            // Decide whether to include witness transactions
            // This is only needed in case the witness softfork activation is reverted
            // (which would require a very deep reorganization) or when
            // -promiscuousmempoolflags is used.
            // TODO: replace this with a call to main to assess validity of a mempool
            // transaction (which in most cases can be a no-op).
            this.includeWitness = false; //IsWitnessEnabled(pindexPrev, chainparams.GetConsensus()) && fMineWitnessTx;

            // add transactions from the mempool
            int nPackagesSelected;
            int nDescendantsUpdated;
            this.AddTransactions(out nPackagesSelected, out nDescendantsUpdated);

            lastBlockTx = this.blockTx;
            lastBlockSize = this.blockSize;
            lastBlockWeight = this.blockWeight;

            // TODO: Implement Witness Code
            // pblocktemplate->CoinbaseCommitment = GenerateCoinbaseCommitment(*pblock, pindexPrev, chainparams.GetConsensus());
            this.blockTemplate.VTxFees[0] = -this.fees;
            this.coinbase.Outputs[0].Value = this.fees + this.consensusLoop.Validator.GetProofOfWorkReward(this.height);
            this.blockTemplate.TotalFee = this.fees;

            int nSerializeSize = this.block.GetSerializedSize();
            this.logger.LogDebug("Serialized size is {0} bytes, block weight is {1}, number of txs is {2}, tx fees are {3}, number of sigops is {4}.", nSerializeSize, this.consensusLoop.Validator.GetBlockWeight(this.block), this.blockTx, this.fees, this.blockSigOpsCost);

            this.UpdateHeaders();

            //pblocktemplate->TxSigOpsCost[0] = WITNESS_SCALE_FACTOR * GetLegacySigOpCount(*pblock->vtx[0]);

            this.TestBlockValidity();

            //int64_t nTime2 = GetTimeMicros();

            //LogPrint(BCLog::BENCH, "CreateNewBlock() packages: %.2fms (%d packages, %d updated descendants), validity: %.2fms (total %.2fms)\n", 0.001 * (nTime1 - nTimeStart), nPackagesSelected, nDescendantsUpdated, 0.001 * (nTime2 - nTime1), 0.001 * (nTime2 - nTimeStart));

            this.logger.LogTrace("(-)");
            return this.blockTemplate;
        }

        /// <summary>
        /// Configures (resets) the builder to its default state 
        /// before constructing a new block.
        /// </summary>
        public void Configure()
        {
            this.blockSize = 1000;
            this.blockTemplate = new BlockTemplate { Block = new Block(), VTxFees = new List<Money>() };
            this.blockTx = 0;
            this.blockWeight = 4000;
            this.blockSigOpsCost = 400;
            this.fees = 0;
            this.inBlock = new TxMempool.SetEntries();
            this.includeWitness = false;
        }

        /// <summary>
        //// Compute the block version.
        /// </summary>
        protected virtual void ComputeBlockVersion()
        {
            this.height = this.ChainTip.Height + 1;
            this.block.Header.Version = this.ComputeBlockVersion(this.ChainTip, this.network.Consensus);
        }

        /// <summary>
        /// Create coinbase transaction.
        /// Set the coin base with zero money.
        /// Once we have the fee we can update the amount.
        /// </summary>
        protected virtual void CreateCoinbase()
        {
<<<<<<< HEAD
            // Create coinbase transaction.
            // Set the coin base with zero money.
            // Once we have the fee we can update the amount.
            this.coinbase = this.network.Consensus.ConsensusFactory.CreateTransaction();
=======
            this.coinbase = new Transaction();
>>>>>>> f0976916
            this.coinbase.Time = (uint)this.dateTimeProvider.GetAdjustedTimeAsUnixTimestamp();
            this.coinbase.AddInput(TxIn.CreateCoinbase(this.ChainTip.Height + 1));
            this.coinbase.AddOutput(new TxOut(Money.Zero, this.scriptPubKey));

            this.block.AddTransaction(this.coinbase);
            this.blockTemplate.VTxFees.Add(-1); // Updated at end.
            this.blockTemplate.TxSigOpsCost.Add(-1); // Updated at end.
        }

        protected virtual void UpdateHeaders()
        {
            this.logger.LogTrace("()");

            this.block.Header.HashPrevBlock = this.ChainTip.HashBlock;
            this.block.Header.UpdateTime(this.dateTimeProvider.GetTimeOffset(), this.network, this.ChainTip);
            this.block.Header.Bits = this.block.Header.GetWorkRequired(this.network, this.ChainTip);
            this.block.Header.Nonce = 0;

            this.logger.LogTrace("(-)");
        }

        protected virtual void TestBlockValidity()
        {
            this.logger.LogTrace("()");

            var context = new RuleContext(new BlockValidationContext { Block = this.block }, this.network.Consensus, this.consensusLoop.Tip)
            {
                CheckPow = false,
                CheckMerkleRoot = false,
            };

            this.consensusLoop.ValidateBlock(context);

            this.logger.LogTrace("(-)");
        }

        // Add a tx to the block.
        private void AddToBlock(TxMempoolEntry iter)
        {
            this.logger.LogTrace("({0}.{1}:'{2}')", nameof(iter), nameof(iter.TransactionHash), iter.TransactionHash);

            this.block.AddTransaction(iter.Transaction);

            this.blockTemplate.VTxFees.Add(iter.Fee);
            this.blockTemplate.TxSigOpsCost.Add(iter.SigOpCost);

            if (this.needSizeAccounting)
                this.blockSize += iter.Transaction.GetSerializedSize();

            this.blockWeight += iter.TxWeight;
            this.blockTx++;
            this.blockSigOpsCost += iter.SigOpCost;
            this.fees += iter.Fee;
            this.inBlock.Add(iter);

            //bool fPrintPriority = GetBoolArg("-printpriority", DEFAULT_PRINTPRIORITY);
            //if (fPrintPriority)
            //{
            // LogPrintf("fee %s txid %s\n",
            //  CFeeRate(iter->GetModifiedFee(), iter->GetTxSize()).ToString(),
            //  iter->GetTx().GetHash().ToString());

            //}
            this.logger.LogTrace("(-)");
        }

        // Methods for how to add transactions to a block.
        // Add transactions based on feerate including unconfirmed ancestors
        // Increments nPackagesSelected / nDescendantsUpdated with corresponding
        // statistics from the package selection (for logging statistics).
        // This transaction selection algorithm orders the mempool based
        // on feerate of a transaction including all unconfirmed ancestors.
        // Since we don't remove transactions from the mempool as we select them
        // for block inclusion, we need an alternate method of updating the feerate
        // of a transaction with its not-yet-selected ancestors as we go.
        // This is accomplished by walking the in-mempool descendants of selected
        // transactions and storing a temporary modified state in mapModifiedTxs.
        // Each time through the loop, we compare the best transaction in
        // mapModifiedTxs with the next transaction in the mempool to decide what
        // transaction package to work on next.
        protected virtual void AddTransactions(out int nPackagesSelected, out int nDescendantsUpdated)
        {
            nPackagesSelected = 0;
            nDescendantsUpdated = 0;
            this.logger.LogTrace("({0}:{1},{2}:{3})", nameof(nPackagesSelected), nPackagesSelected, nameof(nDescendantsUpdated), nDescendantsUpdated);

            // mapModifiedTx will store sorted packages after they are modified
            // because some of their txs are already in the block.
            var mapModifiedTx = new Dictionary<uint256, TxMemPoolModifiedEntry>();

            //var mapModifiedTxRes = this.mempoolScheduler.ReadAsync(() => mempool.MapTx.Values).GetAwaiter().GetResult();
            // mapModifiedTxRes.Select(s => new TxMemPoolModifiedEntry(s)).OrderBy(o => o, new CompareModifiedEntry());

            // Keep track of entries that failed inclusion, to avoid duplicate work.
            TxMempool.SetEntries failedTx = new TxMempool.SetEntries();

            // Start by adding all descendants of previously added txs to mapModifiedTx
            // and modifying them for their already included ancestors.
            this.UpdatePackagesForAdded(this.inBlock, mapModifiedTx);

            List<TxMempoolEntry> ancestorScoreList = this.mempoolLock.ReadAsync(() => this.mempool.MapTx.AncestorScore).GetAwaiter().GetResult().ToList();

            TxMempoolEntry iter;

            int nConsecutiveFailed = 0;
            while (ancestorScoreList.Any() || mapModifiedTx.Any())
            {
                TxMempoolEntry mi = ancestorScoreList.FirstOrDefault();
                if (mi != null)
                {
                    // Skip entries in mapTx that are already in a block or are present
                    // in mapModifiedTx (which implies that the mapTx ancestor state is
                    // stale due to ancestor inclusion in the block).
                    // Also skip transactions that we've already failed to add. This can happen if
                    // we consider a transaction in mapModifiedTx and it fails: we can then
                    // potentially consider it again while walking mapTx.  It's currently
                    // guaranteed to fail again, but as a belt-and-suspenders check we put it in
                    // failedTx and avoid re-evaluation, since the re-evaluation would be using
                    // cached size/sigops/fee values that are not actually correct.

                    // First try to find a new transaction in mapTx to evaluate.
                    if (mapModifiedTx.ContainsKey(mi.TransactionHash) || this.inBlock.Contains(mi) || failedTx.Contains(mi))
                    {
                        ancestorScoreList.Remove(mi);
                        continue;
                    }
                }

                // Now that mi is not stale, determine which transaction to evaluate:
                // the next entry from mapTx, or the best from mapModifiedTx?
                bool fUsingModified = false;
                TxMemPoolModifiedEntry modit;
                var compare = new CompareModifiedEntry();
                if (mi == null)
                {
                    modit = mapModifiedTx.Values.OrderByDescending(o => o, compare).First();
                    iter = modit.iter;
                    fUsingModified = true;
                }
                else
                {
                    // Try to compare the mapTx entry to the mapModifiedTx entry
                    iter = mi;

                    modit = mapModifiedTx.Values.OrderByDescending(o => o, compare).FirstOrDefault();
                    if ((modit != null) && (compare.Compare(modit, new TxMemPoolModifiedEntry(iter)) > 0))
                    {
                        // The best entry in mapModifiedTx has higher score
                        // than the one from mapTx..
                        // Switch which transaction (package) to consider.

                        iter = modit.iter;
                        fUsingModified = true;
                    }
                    else
                    {
                        // Either no entry in mapModifiedTx, or it's worse than mapTx.
                        // Increment mi for the next loop iteration.
                        ancestorScoreList.Remove(iter);
                    }
                }

                // We skip mapTx entries that are inBlock, and mapModifiedTx shouldn't
                // contain anything that is inBlock.
                Guard.Assert(!this.inBlock.Contains(iter));

                long packageSize = iter.SizeWithAncestors;
                Money packageFees = iter.ModFeesWithAncestors;
                long packageSigOpsCost = iter.SizeWithAncestors;
                if (fUsingModified)
                {
                    packageSize = modit.SizeWithAncestors;
                    packageFees = modit.ModFeesWithAncestors;
                    packageSigOpsCost = modit.SigOpCostWithAncestors;
                }

                if (packageFees < this.blockMinFeeRate.GetFee((int)packageSize))
                {
                    // Everything else we might consider has a lower fee rate
                    return;
                }

                if (!this.TestPackage(packageSize, packageSigOpsCost))
                {
                    if (fUsingModified)
                    {
                        // Since we always look at the best entry in mapModifiedTx,
                        // we must erase failed entries so that we can consider the
                        // next best entry on the next loop iteration
                        mapModifiedTx.Remove(modit.iter.TransactionHash);
                        failedTx.Add(iter);
                    }

                    nConsecutiveFailed++;

                    if ((nConsecutiveFailed > this.MaxConsecutiveAddTransactionFailures) && (this.blockWeight > this.blockMaxWeight - 4000))
                    {
                        // Give up if we're close to full and haven't succeeded in a while
                        break;
                    }
                    continue;
                }

                TxMempool.SetEntries ancestors = new TxMempool.SetEntries();
                long nNoLimit = long.MaxValue;
                string dummy;
                this.mempool.CalculateMemPoolAncestors(iter, ancestors, nNoLimit, nNoLimit, nNoLimit, nNoLimit, out dummy, false);

                this.OnlyUnconfirmed(ancestors);
                ancestors.Add(iter);

                // Test if all tx's are Final.
                if (!this.TestPackageTransactions(ancestors))
                {
                    if (fUsingModified)
                    {
                        mapModifiedTx.Remove(modit.iter.TransactionHash);
                        failedTx.Add(iter);
                    }
                    continue;
                }

                // This transaction will make it in; reset the failed counter.
                nConsecutiveFailed = 0;

                // Package can be added. Sort the entries in a valid order.
                // Sort package by ancestor count
                // If a transaction A depends on transaction B, then A's ancestor count
                // must be greater than B's.  So this is sufficient to validly order the
                // transactions for block inclusion.
                List<TxMempoolEntry> sortedEntries = ancestors.ToList().OrderBy(o => o, new CompareTxIterByAncestorCount()).ToList();
                foreach (TxMempoolEntry sortedEntry in sortedEntries)
                {
                    this.AddToBlock(sortedEntry);
                    // Erase from the modified set, if present
                    mapModifiedTx.Remove(sortedEntry.TransactionHash);
                }

                nPackagesSelected++;

                // Update transactions that depend on each of these
                nDescendantsUpdated += this.UpdatePackagesForAdded(ancestors, mapModifiedTx);
            }

            this.logger.LogTrace("(-)");
        }

        // Remove confirmed (inBlock) entries from given set
        private void OnlyUnconfirmed(TxMempool.SetEntries testSet)
        {
            foreach (var setEntry in testSet.ToList())
            {
                // Only test txs not already in the block
                if (this.inBlock.Contains(setEntry))
                {
                    testSet.Remove(setEntry);
                }
            }
        }

        // Test if a new package would "fit" in the block.
        private bool TestPackage(long packageSize, long packageSigOpsCost)
        {
            // TODO: Switch to weight-based accounting for packages instead of vsize-based accounting.
            if (this.blockWeight + this.network.Consensus.Option<PowConsensusOptions>().WitnessScaleFactor * packageSize >= this.blockMaxWeight)
                return false;

            if (this.blockSigOpsCost + packageSigOpsCost >= this.network.Consensus.Option<PowConsensusOptions>().MaxBlockSigopsCost)
                return false;

            return true;
        }

        // Perform transaction-level checks before adding to block:
        // - transaction finality (locktime)
        // - premature witness (in case segwit transactions are added to mempool before
        //   segwit activation)
        // - serialized size (in case -blockmaxsize is in use)
        private bool TestPackageTransactions(TxMempool.SetEntries package)
        {
            long nPotentialBlockSize = this.blockSize; // only used with needSizeAccounting
            foreach (TxMempoolEntry it in package)
            {
                if (!it.Transaction.IsFinal(Utils.UnixTimeToDateTime(this.lockTimeCutoff), this.height))
                    return false;

                if (!this.includeWitness && it.Transaction.HasWitness)
                    return false;

                if (this.needSizeAccounting)
                {
                    int nTxSize = it.Transaction.GetSerializedSize();
                    if (nPotentialBlockSize + nTxSize >= this.blockMaxSize)
                        return false;

                    nPotentialBlockSize += nTxSize;
                }
            }

            return true;
        }

        // Add descendants of given transactions to mapModifiedTx with ancestor
        // state updated assuming given transactions are inBlock. Returns number
        // of updated descendants.
        private int UpdatePackagesForAdded(TxMempool.SetEntries alreadyAdded, Dictionary<uint256, TxMemPoolModifiedEntry> mapModifiedTx)
        {
            int descendantsUpdated = 0;
            foreach (TxMempoolEntry setEntry in alreadyAdded)
            {
                TxMempool.SetEntries setEntries = new TxMempool.SetEntries();
                this.mempoolLock.ReadAsync(() => this.mempool.CalculateDescendants(setEntry, setEntries)).GetAwaiter().GetResult();
                foreach (var desc in setEntries)
                {
                    if (alreadyAdded.Contains(desc))
                        continue;

                    descendantsUpdated++;
                    TxMemPoolModifiedEntry modEntry;
                    if (!mapModifiedTx.TryGetValue(desc.TransactionHash, out modEntry))
                    {
                        modEntry = new TxMemPoolModifiedEntry(desc);
                        mapModifiedTx.Add(desc.TransactionHash, modEntry);
                    }
                    modEntry.SizeWithAncestors -= setEntry.GetTxSize();
                    modEntry.ModFeesWithAncestors -= setEntry.ModifiedFee;
                    modEntry.SigOpCostWithAncestors -= setEntry.SigOpCost;
                }
            }

            return descendantsUpdated;
        }
    }
}<|MERGE_RESOLUTION|>--- conflicted
+++ resolved
@@ -214,24 +214,7 @@
 
             this.options = options;
 
-<<<<<<< HEAD
-            this.inBlock = new TxMempool.SetEntries();
-
-            // Reserve space for coinbase tx.
-            this.blockSize = 1000;
-            this.blockWeight = 4000;
-            this.blockSigOpsCost = 400;
-            this.fIncludeWitness = false;
-
-            // These counters do not include coinbase tx.
-            this.blockTx = 0;
-            this.fees = 0;
-
-            this.ChainTip = chainTip;
-            this.pblocktemplate = new BlockTemplate(this.network) { Block = this.network.Consensus.ConsensusFactory.CreateBlock(), VTxFees = new List<Money>() };
-=======
             this.Configure();
->>>>>>> f0976916
         }
 
         private int ComputeBlockVersion(ChainedBlock prevChainedBlock, NBitcoin.Consensus consensus)
@@ -325,7 +308,7 @@
         public void Configure()
         {
             this.blockSize = 1000;
-            this.blockTemplate = new BlockTemplate { Block = new Block(), VTxFees = new List<Money>() };
+            this.blockTemplate = new BlockTemplate(this.network) { Block = this.network.Consensus.ConsensusFactory.CreateBlock(), VTxFees = new List<Money>() };
             this.blockTx = 0;
             this.blockWeight = 4000;
             this.blockSigOpsCost = 400;
@@ -350,14 +333,7 @@
         /// </summary>
         protected virtual void CreateCoinbase()
         {
-<<<<<<< HEAD
-            // Create coinbase transaction.
-            // Set the coin base with zero money.
-            // Once we have the fee we can update the amount.
             this.coinbase = this.network.Consensus.ConsensusFactory.CreateTransaction();
-=======
-            this.coinbase = new Transaction();
->>>>>>> f0976916
             this.coinbase.Time = (uint)this.dateTimeProvider.GetAdjustedTimeAsUnixTimestamp();
             this.coinbase.AddInput(TxIn.CreateCoinbase(this.ChainTip.Height + 1));
             this.coinbase.AddOutput(new TxOut(Money.Zero, this.scriptPubKey));
