﻿using Microsoft.Extensions.Logging;
using NBitcoin;
using Stratis.Bitcoin.Consensus;
using Stratis.Bitcoin.Consensus.Rules;
using Stratis.Bitcoin.Features.Consensus.Interfaces;
using Stratis.Bitcoin.Features.MemoryPool;
using Stratis.Bitcoin.Features.MemoryPool.Interfaces;
using Stratis.Bitcoin.Mining;
using Stratis.Bitcoin.Utilities;

namespace Stratis.Bitcoin.Features.Miner
{
    public class PowBlockDefinition : BlockDefinition
    {
        private readonly IConsensusRuleEngine consensusRules;
        private readonly ILogger logger;

        public PowBlockDefinition(
            IConsensusManager consensusManager,
            IDateTimeProvider dateTimeProvider,
            ILoggerFactory loggerFactory,
            ITxMempool mempool,
            MempoolSchedulerLock mempoolLock,
            MinerSettings minerSettings,
            Network network,
            IConsensusRuleEngine consensusRules,
            BlockDefinitionOptions options = null)
<<<<<<< HEAD
            : base(consensusManager, dateTimeProvider, loggerFactory, mempool, mempoolLock, network)
=======
            : base(consensusLoop, dateTimeProvider, loggerFactory, mempool, mempoolLock, minerSettings, network)
>>>>>>> 6bd6e945
        {
            this.consensusRules = consensusRules;
            this.logger = loggerFactory.CreateLogger(this.GetType().FullName);
        }

        public override void AddToBlock(TxMempoolEntry mempoolEntry)
        {
            this.logger.LogTrace("({0}.{1}:'{2}', {3}:{4})", nameof(mempoolEntry), nameof(mempoolEntry.TransactionHash), mempoolEntry.TransactionHash, nameof(mempoolEntry.ModifiedFee), mempoolEntry.ModifiedFee);

            this.AddTransactionToBlock(mempoolEntry.Transaction);
            this.UpdateBlockStatistics(mempoolEntry);
            this.UpdateTotalFees(mempoolEntry.Fee);

            this.logger.LogTrace("(-)");
        }

        /// <inheritdoc/>
        public override BlockTemplate Build(ChainedHeader chainTip, Script scriptPubKey)
        {
            this.logger.LogTrace("({0}:'{1}',{2}.{3}:{4})", nameof(chainTip), chainTip, nameof(scriptPubKey), nameof(scriptPubKey.Length), scriptPubKey.Length);

            base.OnBuild(chainTip, scriptPubKey);

            this.TestBlockValidity();

            this.logger.LogTrace("(-)");

            return this.BlockTemplate;
        }

        /// <inheritdoc/>
        public override void UpdateHeaders()
        {
            this.logger.LogTrace("()");

            base.UpdateBaseHeaders();

            this.block.Header.Bits = this.block.Header.GetWorkRequired(this.Network, this.ChainTip);

            this.logger.LogTrace("(-)");
        }

        /// <summary>
        /// Before the block gets mined, we need to ensure that it is structurally valid, otherwise a lot of work might be
        /// done for no reason.
        /// </summary>
        public void TestBlockValidity()
        {
            this.logger.LogTrace("()");

            RuleContext context = this.consensusRules.CreateRuleContext(new ValidationContext { Block = this.block, ChainedHeader = this.ConsensusManager.Tip });
            context.MinedBlock = true;

            // TODO: Is this correct or should we not call validation from rules but from CM
            this.ConsensusManager.ConsensusRules.PartialValidationAsync(new ValidationContext { Block = this.block, ChainedHeader = this.ConsensusManager.Tip });

            this.logger.LogTrace("(-)");
        }
    }
}<|MERGE_RESOLUTION|>--- conflicted
+++ resolved
@@ -25,11 +25,7 @@
             Network network,
             IConsensusRuleEngine consensusRules,
             BlockDefinitionOptions options = null)
-<<<<<<< HEAD
-            : base(consensusManager, dateTimeProvider, loggerFactory, mempool, mempoolLock, network)
-=======
-            : base(consensusLoop, dateTimeProvider, loggerFactory, mempool, mempoolLock, minerSettings, network)
->>>>>>> 6bd6e945
+            : base(consensusManager, dateTimeProvider, loggerFactory, mempool, mempoolLock, minerSettings, network)
         {
             this.consensusRules = consensusRules;
             this.logger = loggerFactory.CreateLogger(this.GetType().FullName);
