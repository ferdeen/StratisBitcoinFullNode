﻿using System.Collections.Generic;
using System.Linq;
using System.Threading.Tasks;
using Microsoft.Extensions.Logging;
using Moq;
using NBitcoin;
using Stratis.Bitcoin.Base;
using Stratis.Bitcoin.Base.Deployments;
using Stratis.Bitcoin.BlockPulling;
using Stratis.Bitcoin.Configuration;
using Stratis.Bitcoin.Configuration.Settings;
using Stratis.Bitcoin.Connection;
using Stratis.Bitcoin.Consensus;
using Stratis.Bitcoin.Consensus.Rules;
using Stratis.Bitcoin.Features.Consensus;
using Stratis.Bitcoin.Features.Consensus.CoinViews;
using Stratis.Bitcoin.Features.Consensus.Rules;
using Stratis.Bitcoin.Features.MemoryPool.Fee;
using Stratis.Bitcoin.Features.Miner;
using Stratis.Bitcoin.Mining;
using Stratis.Bitcoin.P2P;
using Stratis.Bitcoin.P2P.Peer;
using Stratis.Bitcoin.P2P.Protocol.Payloads;
using Stratis.Bitcoin.Utilities;

namespace Stratis.Bitcoin.Features.MemoryPool.Tests
{
    /// <summary>
    /// Public interface for test chain context.
    /// </summary>
    public interface ITestChainContext
    {
        /// <summary>
        /// Memory pool validator interface;
        /// </summary>
        IMempoolValidator MempoolValidator { get; }

        /// <summary>
        /// List of the source transactions in the test chain.
        /// </summary>
        List<Transaction> SrcTxs { get; }
    }

    /// <summary>
    /// Concrete instance of the test chain.
    /// </summary>
    internal class TestChainContext : ITestChainContext
    {
        /// <inheritdoc />
        public IMempoolValidator MempoolValidator { get; set; }

        /// <inheritdoc />
        public List<Transaction> SrcTxs { get; set; }
    }

    /// <summary>
    /// Factory for creating the test chain.
    /// Much of this logic was taken directly from the embedded TestContext class in MinerTest.cs in the integration tests.
    /// </summary>
    internal class TestChainFactory
    {
        /// <summary>
        /// Creates the test chain with some default blocks and txs.
        /// </summary>
        /// <param name="network">Network to create the chain on.</param>
        /// <param name="scriptPubKey">Public key to create blocks/txs with.</param>
        /// <returns>Context object representing the test chain.</returns>
        public static async Task<ITestChainContext> CreateAsync(Network network, Script scriptPubKey, string dataDir)
        {
            var nodeSettings = new NodeSettings(network, args: new string[] { $"-datadir={dataDir}" });

            ILoggerFactory loggerFactory = nodeSettings.LoggerFactory;
            IDateTimeProvider dateTimeProvider = DateTimeProvider.Default;

            network.Consensus.Options = new ConsensusOptions();
<<<<<<< HEAD
=======
            network.Consensus.Rules = new FullNodeBuilderConsensusExtension.PowConsensusRulesRegistration().GetRules();

>>>>>>> cb179734
            var consensusSettings = new ConsensusSettings(nodeSettings);
            var chain = new ConcurrentChain(network);
            InMemoryCoinView inMemoryCoinView = new InMemoryCoinView(chain.Tip.HashBlock);

            var cachedCoinView = new CachedCoinView(inMemoryCoinView, DateTimeProvider.Default, loggerFactory);
            var networkPeerFactory = new NetworkPeerFactory(network, dateTimeProvider, loggerFactory, new PayloadProvider().DiscoverPayloads(), new SelfEndpointTracker());

            var peerAddressManager = new PeerAddressManager(DateTimeProvider.Default, nodeSettings.DataFolder, loggerFactory, new SelfEndpointTracker());
            var peerDiscovery = new PeerDiscovery(new AsyncLoopFactory(loggerFactory), loggerFactory, network, networkPeerFactory, new NodeLifetime(), nodeSettings, peerAddressManager);
            var connectionSettings = new ConnectionManagerSettings(nodeSettings);
            var selfEndpointTracker = new SelfEndpointTracker();
            var connectionManager = new ConnectionManager(dateTimeProvider, loggerFactory, network, networkPeerFactory, nodeSettings, new NodeLifetime(), new NetworkPeerConnectionParameters(), peerAddressManager, new IPeerConnector[] { }, peerDiscovery, selfEndpointTracker, connectionSettings, new VersionProvider());

            var blockPuller = new LookaheadBlockPuller(chain, connectionManager, new LoggerFactory());
            var peerBanning = new PeerBanning(connectionManager, loggerFactory, dateTimeProvider, peerAddressManager);
            var deployments = new NodeDeployments(network, chain);
<<<<<<< HEAD
            ConsensusRules consensusRules = new PowConsensusRules(network, loggerFactory, dateTimeProvider, chain, deployments, consensusSettings, new Checkpoints(), inMemoryCoinView, new Mock<ILookaheadBlockPuller>().Object).Register(new FullNodeBuilderConsensusExtension.PowConsensusRulesRegistration());
=======
            ConsensusRules consensusRules = new PowConsensusRules(network, loggerFactory, dateTimeProvider, chain, deployments, consensusSettings, new Checkpoints(), inMemoryCoinView, new Mock<ILookaheadBlockPuller>().Object).Register();
>>>>>>> cb179734
            var consensusLoop = new ConsensusLoop(new AsyncLoopFactory(loggerFactory), new NodeLifetime(), chain, cachedCoinView, blockPuller, deployments, loggerFactory, new ChainState(new InvalidBlockHashStore(dateTimeProvider)), connectionManager, dateTimeProvider, new Signals.Signals(), consensusSettings, nodeSettings, peerBanning, consensusRules);
            await consensusLoop.StartAsync();

            var blockPolicyEstimator = new BlockPolicyEstimator(new MempoolSettings(nodeSettings), loggerFactory, nodeSettings);
            var mempool = new TxMempool(dateTimeProvider, blockPolicyEstimator, loggerFactory, nodeSettings);
            var mempoolLock = new MempoolSchedulerLock();

            var minerSettings = new MinerSettings(nodeSettings);

            // Simple block creation, nothing special yet:
            PowBlockDefinition blockDefinition = new PowBlockDefinition(consensusLoop, dateTimeProvider, loggerFactory, mempool, mempoolLock, minerSettings, network, consensusRules);
            BlockTemplate newBlock = blockDefinition.Build(chain.Tip, scriptPubKey);
            chain.SetTip(newBlock.Block.Header);

            RuleContext ruleContext = consensusRules.CreateRuleContext(new ValidationContext { Block = newBlock.Block }, consensusLoop.Tip);
            ruleContext.MinedBlock = true;
            await consensusLoop.ValidateAndExecuteBlockAsync(ruleContext);

            List<BlockInfo> blockinfo = CreateBlockInfoList();

            // We can't make transactions until we have inputs
            // Therefore, load 100 blocks :)
            int baseheight = 0;
            var blocks = new List<Block>();
            var srcTxs = new List<Transaction>();
            for (int i = 0; i < blockinfo.Count; ++i)
            {
                Block currentBlock = Block.Load(newBlock.Block.ToBytes(network.Consensus.ConsensusFactory), network);
                currentBlock.Header.HashPrevBlock = chain.Tip.HashBlock;
                currentBlock.Header.Version = 1;
                currentBlock.Header.Time = Utils.DateTimeToUnixTime(chain.Tip.GetMedianTimePast()) + 1;

                Transaction txCoinbase = network.CreateTransaction(currentBlock.Transactions[0].ToBytes());
                txCoinbase.Inputs.Clear();
                txCoinbase.Version = 1;
                txCoinbase.AddInput(new TxIn(new Script(new[] { Op.GetPushOp(blockinfo[i].extraNonce), Op.GetPushOp(chain.Height) })));
                // Ignore the (optional) segwit commitment added by CreateNewBlock (as the hardcoded nonces don't account for this)
                txCoinbase.AddOutput(new TxOut(Money.Zero, new Script()));
                currentBlock.Transactions[0] = txCoinbase;

                if (srcTxs.Count == 0)
                    baseheight = chain.Height;
                if (srcTxs.Count < 4)
                    srcTxs.Add(currentBlock.Transactions[0]);

                currentBlock.UpdateMerkleRoot();

                currentBlock.Header.Nonce = blockinfo[i].nonce;

                chain.SetTip(currentBlock.Header);
                RuleContext ruleContextForBlock = consensusRules.CreateRuleContext(new ValidationContext { Block = currentBlock }, consensusLoop.Tip);
                ruleContextForBlock.MinedBlock = true;
                await consensusLoop.ValidateAndExecuteBlockAsync(ruleContextForBlock);
                blocks.Add(currentBlock);
            }

            // Just to make sure we can still make simple blocks
            blockDefinition = new PowBlockDefinition(consensusLoop, dateTimeProvider, loggerFactory, mempool, mempoolLock, minerSettings, network, consensusRules);
            newBlock = blockDefinition.Build(chain.Tip, scriptPubKey);

            var mempoolValidator = new MempoolValidator(mempool, mempoolLock, dateTimeProvider, new MempoolSettings(nodeSettings), chain, cachedCoinView, loggerFactory, nodeSettings, consensusRules);

            return new TestChainContext { MempoolValidator = mempoolValidator, SrcTxs = srcTxs };
        }

        /// <summary>
        /// Info for a single block in the hard coded blocks that are loaded.
        /// </summary>
        private class BlockInfo
        {
            /// <summary>
            /// Extra nonce for the block.
            /// </summary>
            public int extraNonce;

            /// <summary>
            /// Nonce for the block.
            /// </summary>
            public uint nonce;
        }

        /// <summary>
        /// Source block information for hard coded blocks that are loaded.
        /// Pairs of extranonce, nonce fields.
        /// </summary>
        private static long[,] blockinfoarr =
        {
            {4, 0xa4a3e223}, {2, 0x15c32f9e}, {1, 0x0375b547}, {1, 0x7004a8a5},
            {2, 0xce440296}, {2, 0x52cfe198}, {1, 0x77a72cd0}, {2, 0xbb5d6f84},
            {2, 0x83f30c2c}, {1, 0x48a73d5b}, {1, 0xef7dcd01}, {2, 0x6809c6c4},
            {2, 0x0883ab3c}, {1, 0x087bbbe2}, {2, 0x2104a814}, {2, 0xdffb6daa},
            {1, 0xee8a0a08}, {2, 0xba4237c1}, {1, 0xa70349dc}, {1, 0x344722bb},
            {3, 0xd6294733}, {2, 0xec9f5c94}, {2, 0xca2fbc28}, {1, 0x6ba4f406},
            {2, 0x015d4532}, {1, 0x6e119b7c}, {2, 0x43e8f314}, {2, 0x27962f38},
            {2, 0xb571b51b}, {2, 0xb36bee23}, {2, 0xd17924a8}, {2, 0x6bc212d9},
            {1, 0x630d4948}, {2, 0x9a4c4ebb}, {2, 0x554be537}, {1, 0xd63ddfc7},
            {2, 0xa10acc11}, {1, 0x759a8363}, {2, 0xfb73090d}, {1, 0xe82c6a34},
            {1, 0xe33e92d7}, {3, 0x658ef5cb}, {2, 0xba32ff22}, {5, 0x0227a10c},
            {1, 0xa9a70155}, {5, 0xd096d809}, {1, 0x37176174}, {1, 0x830b8d0f},
            {1, 0xc6e3910e}, {2, 0x823f3ca8}, {1, 0x99850849}, {1, 0x7521fb81},
            {1, 0xaacaabab}, {1, 0xd645a2eb}, {5, 0x7aea1781}, {5, 0x9d6e4b78},
            {1, 0x4ce90fd8}, {1, 0xabdc832d}, {6, 0x4a34f32a}, {2, 0xf2524c1c},
            {2, 0x1bbeb08a}, {1, 0xad47f480}, {1, 0x9f026aeb}, {1, 0x15a95049},
            {2, 0xd1cb95b2}, {2, 0xf84bbda5}, {1, 0x0fa62cd1}, {1, 0xe05f9169},
            {1, 0x78d194a9}, {5, 0x3e38147b}, {5, 0x737ba0d4}, {1, 0x63378e10},
            {1, 0x6d5f91cf}, {2, 0x88612eb8}, {2, 0xe9639484}, {1, 0xb7fabc9d},
            {2, 0x19b01592}, {1, 0x5a90dd31}, {2, 0x5bd7e028}, {2, 0x94d00323},
            {1, 0xa9b9c01a}, {1, 0x3a40de61}, {1, 0x56e7eec7}, {5, 0x859f7ef6},
            {1, 0xfd8e5630}, {1, 0x2b0c9f7f}, {1, 0xba700e26}, {1, 0x7170a408},
            {1, 0x70de86a8}, {1, 0x74d64cd5}, {1, 0x49e738a1}, {2, 0x6910b602},
            {0, 0x643c565f}, {1, 0x54264b3f}, {2, 0x97ea6396}, {2, 0x55174459},
            {2, 0x03e8779a}, {1, 0x98f34d8f}, {1, 0xc07b2b07}, {1, 0xdfe29668},
            {1, 0x3141c7c1}, {1, 0xb3b595f4}, {1, 0x735abf08}, {5, 0x623bfbce},
            {2, 0xd351e722}, {1, 0xf4ca48c9}, {1, 0x5b19c670}, {1, 0xa164bf0e},
            {2, 0xbbbeb305}, {2, 0xfe1c810a}
        };

        /// <summary>
        /// Translates an array of extranonce, nonce pairs into list of block info.
        /// </summary>
        /// <returns>List of block info for hard coded blocks.</returns>
        private static List<BlockInfo> CreateBlockInfoList()
        {
            var blockInfoList = new List<BlockInfo>();
            List<long> lst = blockinfoarr.Cast<long>().ToList();
            for (int i = 0; i < lst.Count; i += 2)
                blockInfoList.Add(new BlockInfo { extraNonce = (int)lst[i], nonce = (uint)lst[i + 1] });
            return blockInfoList;
        }
    }
}<|MERGE_RESOLUTION|>--- conflicted
+++ resolved
@@ -73,11 +73,8 @@
             IDateTimeProvider dateTimeProvider = DateTimeProvider.Default;
 
             network.Consensus.Options = new ConsensusOptions();
-<<<<<<< HEAD
-=======
             network.Consensus.Rules = new FullNodeBuilderConsensusExtension.PowConsensusRulesRegistration().GetRules();
 
->>>>>>> cb179734
             var consensusSettings = new ConsensusSettings(nodeSettings);
             var chain = new ConcurrentChain(network);
             InMemoryCoinView inMemoryCoinView = new InMemoryCoinView(chain.Tip.HashBlock);
@@ -94,11 +91,7 @@
             var blockPuller = new LookaheadBlockPuller(chain, connectionManager, new LoggerFactory());
             var peerBanning = new PeerBanning(connectionManager, loggerFactory, dateTimeProvider, peerAddressManager);
             var deployments = new NodeDeployments(network, chain);
-<<<<<<< HEAD
-            ConsensusRules consensusRules = new PowConsensusRules(network, loggerFactory, dateTimeProvider, chain, deployments, consensusSettings, new Checkpoints(), inMemoryCoinView, new Mock<ILookaheadBlockPuller>().Object).Register(new FullNodeBuilderConsensusExtension.PowConsensusRulesRegistration());
-=======
             ConsensusRules consensusRules = new PowConsensusRules(network, loggerFactory, dateTimeProvider, chain, deployments, consensusSettings, new Checkpoints(), inMemoryCoinView, new Mock<ILookaheadBlockPuller>().Object).Register();
->>>>>>> cb179734
             var consensusLoop = new ConsensusLoop(new AsyncLoopFactory(loggerFactory), new NodeLifetime(), chain, cachedCoinView, blockPuller, deployments, loggerFactory, new ChainState(new InvalidBlockHashStore(dateTimeProvider)), connectionManager, dateTimeProvider, new Signals.Signals(), consensusSettings, nodeSettings, peerBanning, consensusRules);
             await consensusLoop.StartAsync();
 
