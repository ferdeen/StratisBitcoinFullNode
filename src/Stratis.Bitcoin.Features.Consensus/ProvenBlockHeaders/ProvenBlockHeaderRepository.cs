--- conflicted
+++ resolved
@@ -153,11 +153,7 @@
             {
                 this.logger.LogTrace("(-)[BLOCKHASH_MISMATCH]");
 
-<<<<<<< HEAD
-                throw new ProvenBlockHeaderException("Invalid newTip block hash. newTip block hash is the same a the most recent proven block header hash saved to disk.");
-=======
                 throw new ProvenBlockHeaderException("Invalid new tip hash. The new tip hash is the same a the most recent proven block header tip hash that was saved to disk.");
->>>>>>> 47b062f7
             }
 
             Task task = Task.Run(() =>
