--- conflicted
+++ resolved
@@ -2047,8 +2047,6 @@
         }
 
         /// <summary>
-<<<<<<< HEAD
-=======
         /// Issue 18 @ Peer A starts to claim chain that D claims. Make sure that 8a, 9a are disconnected.
         /// </summary>
         [Fact]
@@ -2090,7 +2088,6 @@
         }
 
         /// <summary>
->>>>>>> cb179734
         /// Issue 19 @ New peer K claims 10d. Peer K disconnects. Chain shouldn't change.
         /// </summary>
         [Fact]
@@ -2106,11 +2103,7 @@
 
             // Additional SetUp for current test.
             ChainedHeader chainDTip = cht.GetPeerTipChainedHeaderByPeerId(3);
-<<<<<<< HEAD
-            ChainedHeader chainKTip = chainDTip; //peer K has exactly the same chain as peer D.
-=======
             ChainedHeader chainKTip = chainDTip; // peer K has exactly the same chain as peer D.
->>>>>>> cb179734
             List<BlockHeader> peerKBlockHeaders = ctx.ChainedHeaderToList(chainKTip, chainKTip.Height);
 
             cht.ConnectNewHeaders(4, peerKBlockHeaders);
@@ -2127,8 +2120,6 @@
         }
 
         /// <summary>
-<<<<<<< HEAD
-=======
         /// Issue 20 @ New peer K is connected, it prolongs it prolongs D’s chain by 2 headers. K is disconnected, only those 2 headers are removed.
         /// </summary>
         [Fact]
@@ -2167,7 +2158,6 @@
         }
 
         /// <summary>
->>>>>>> cb179734
         /// Basic test for tests 18 to 20, 28.
         /// 1/6 There is no branch which is claimed by no one (PeerTipsByHash have tip of every branch), none of list should be empty.
         /// 2/6 ChainHeadersByHash contains only reachable headers.
@@ -2190,17 +2180,10 @@
             Dictionary<uint256, HashSet<int>> tipsDictionary = cht.GetPeerIdsByTipHash();
             Dictionary<int, uint256> peerIdsDictionary = cht.GetPeerTipsByPeerId();
 
-<<<<<<< HEAD
-            for (int i = 0; i < peerIdsDictionary.Count - 1; i++)
-            {
-                peerHeaderDictionary.Add(i, 0);
-                peerEntryDictionary.Add(i, 0);
-=======
             foreach (int key in peerIdsDictionary.Keys)
             {
                 peerHeaderDictionary.Add(key, 0);
                 peerEntryDictionary.Add(key, 0);
->>>>>>> cb179734
             }
 
             var tipsLeft = new HashSet<uint256>(cht.GetChainedHeadersByHash().Select(x => x.Value).Where(x => x.Next.Count == 0).Select(x => x.HashBlock));
@@ -2226,20 +2209,12 @@
                         else
                             Assert.True(false, "PeerTipsByPeerId should reflect PeerIdsByHash(except local marker).");
                     }
-<<<<<<< HEAD
-
-=======
->>>>>>> cb179734
                 }
             }
 
             Assert.Empty(tipsLeft);
 
-<<<<<<< HEAD
-            // Checking "Each connected peer has exactly 1 entry in PeerIdsByTipHash".
-=======
             // Checking "Each connected peer has exactly 1 entry in PeertipsByHash".
->>>>>>> cb179734
             if (peerEntryDictionary.Count(x => x.Value > 1) > 0) eachPeerOneEntry = false;
             if (peerHeaderDictionary.Count(x => x.Value > 1) > 0) eachPeerOneEntry = false;
             Assert.True(eachPeerOneEntry);
@@ -2268,16 +2243,8 @@
             while (headersToProcess.Count > 0)
             {
                 ChainedHeader current = headersToProcess.Pop();
-<<<<<<< HEAD
-
-                Assert.True(chainHeaders.ContainsKey(current.HashBlock));
-
-                allConnectedHeaders.Add(current);
-
-=======
                 Assert.True(chainHeaders.ContainsKey(current.HashBlock));
                 allConnectedHeaders.Add(current);
->>>>>>> cb179734
                 foreach (ChainedHeader next in current.Next)
                     headersToProcess.Push(next);
             }
@@ -2286,8 +2253,6 @@
         }
 
         /// <summary>
-<<<<<<< HEAD
-=======
         /// Issue 28 @ Peers E,F claims 10d. PartialOrFullValidationFailed(7a), make sure that 7a,8a,9a,8d,9d,10d,11d are removed and the peers A, E, F, D are marked as PeersToBan.
         /// </summary>
         [Fact]
@@ -2345,7 +2310,6 @@
         }
 
         /// <summary>
->>>>>>> cb179734
         /// Issue 40 @ CT advances after last checkpoint to height LC + MaxReorg + 10. New chain is presented with
         /// fork point at LC + 5, chain is not accepted.
         /// </summary>
