﻿using NBitcoin.Protocol;
using System;
using System.Collections.Generic;
using System.Linq;
using NBitcoin;
using System.Collections.Concurrent;
using NBitcoin.Protocol.Behaviors;
using System.Threading;
using Stratis.Bitcoin.Base;
using Stratis.Bitcoin.Connection;

namespace Stratis.Bitcoin.BlockPulling
{
    /// <summary>
    /// Base class for pullers that download blocks from peers.
    /// <para>
    /// This must be inherited and the implementing class
    /// needs to handle taking blocks off the queue and stalling.
    /// </para>
    /// </summary>
    public abstract class BlockPuller : IBlockPuller
    {
        /// <summary>Maximal quality score of a peer node based on the node's past experience with the peer node.</summary>
        private const int MaxQualityScore = 150;

        /// <summary>Minimal quality score of a peer node based on the node's past experience with the peer node.</summary>
        private const int MinQualityScore = 1;

        /// <summary>List of relations to peer nodes mapped by block header hashes that the peers are requested to provide.</summary>
        private readonly ConcurrentDictionary<uint256, BlockPullerBehavior> map;

        /// <summary>List of block header hashes that the node wants to obtain from its peers.</summary>
        private readonly ConcurrentBag<uint256> pendingInventoryVectors;
        
        /// <summary>List of unprocessed downloaded blocks mapped by their header hashes.</summary>
        protected readonly ConcurrentDictionary<uint256, DownloadedBlock> DownloadedBlocks;

        /// <summary>Collection of available network peers.</summary>
        protected readonly IReadOnlyNodesCollection Nodes;

        /// <summary>Best chain that the node is aware of.</summary>
        protected readonly ConcurrentChain Chain;

        /// <summary>Random number generator.</summary>
        private Random Rand = new Random();

        /// <summary>Specification of requirements the puller has on its peer nodes to consider asking them to provide blocks.</summary>
        private readonly NodeRequirement requirements;
        /// <summary>Specification of requirements the puller has on its peer nodes to consider asking them to provide blocks.</summary>
        protected virtual NodeRequirement Requirements => this.requirements;

        /// <summary>Description of a block together with its size.</summary>
        public class DownloadedBlock
        {
            /// <summary>Size of the serialized block in bytes.</summary>
            public int Length;

            /// <summary>Description of a block.</summary>
            public Block Block;
        }

        /// <summary>
        /// Relation of the node to a network peer node.
        /// </summary>
        public class BlockPullerBehavior : NodeBehavior
        {
            /// <summary>
            /// Token that allows cancellation of async tasks. 
            /// It is used during component shutdown.
            /// </summary>
            private readonly CancellationTokenSource cancellationToken = new CancellationTokenSource();
            /// <summary>
            /// Token that allows cancellation of async tasks. 
            /// It is used during component shutdown.
            /// </summary>
            public CancellationTokenSource CancellationTokenSource => this.cancellationToken;

            /// <summary>Hash set holding set of block header hashes that are being downloaded.</summary>
            /// <remarks>Implemented as dictionary due to missing ConcurrentHashSet implementation.</remarks>
            private readonly ConcurrentDictionary<uint256, uint256> pendingDownloads = new ConcurrentDictionary<uint256, uint256>();
            /// <summary>Set of block header hashes that are being downloaded.</summary>
            public ICollection<uint256> PendingDownloads => this.pendingDownloads.Values;

            /// <summary>Reference to the parent block puller.</summary>
            private readonly BlockPuller puller;
<<<<<<< HEAD
            /// <summary>Reference to the parent block puller.</summary>
            public BlockPuller Puller => this.puller;

            /// <summary>Reference to a component responsible for keeping the chain up to date.</summary>
            public BlockStore.ChainBehavior ChainBehavior { get; private set; }
=======
            public ChainHeadersBehavior ChainHeadersBehavior { get; private set; }
>>>>>>> 5547585e


            /// <summary>
            /// Initializes a new instance of the object with parent block puller.
            /// </summary>
            /// <param name="puller">Reference to the parent block puller.</param>
            public BlockPullerBehavior(BlockPuller puller)
            {
                this.puller = puller;
                this.QualityScore = MaxQualityScore / 2;
            }

            /// <inheritdoc />
            public override object Clone()
            {
                return new BlockPullerBehavior(this.puller);
            }

            /// <summary>
            /// Evaluation of the past experience with this node.
            /// The higher the score, the better experience we have had with it.
            /// </summary>
            /// <seealso cref="MaxQualityScore"/>
            /// <seealso cref="MinQualityScore"/>
            public int QualityScore
            {
                get; set;
            }


            /// <summary>
            /// Event handler that is called when the attached node receives a network message.
            /// <para>
            /// This handler modifies internal state when an information about a block is received.
            /// </para>
            /// </summary>
            /// <param name="node">Node that received the message.</param>
            /// <param name="message">Received message.</param>
            private void Node_MessageReceived(Node node, IncomingMessage message)
            {
                message.Message.IfPayloadIs<BlockPayload>((block) =>
                {
                    block.Object.Header.CacheHashes();
                    this.QualityScore = Math.Min(MaxQualityScore, this.QualityScore + 1);
                    uint256 unused;
                    if (this.pendingDownloads.TryRemove(block.Object.Header.GetHash(), out unused))
                    {
                        BlockPullerBehavior unused2;
                        if (this.puller.map.TryRemove(block.Object.Header.GetHash(), out unused2))
                        {
                            foreach (Transaction tx in block.Object.Transactions)
                                tx.CacheHashes();
                            this.puller.PushBlock((int)message.Length, block.Object, this.cancellationToken.Token);
                            this.AssignPendingVector();
                        }
                        else
                        {
                            throw new InvalidOperationException("This should not happen, please notify the devs");
                        }
                    }
                });
            }

            /// <summary>
            /// If there are any more blocks the node wants to download, this method assigns and starts 
            /// a new download task for a specific peer node that this behavior represents.
            /// </summary>
            internal void AssignPendingVector()
            {
                if (this.AttachedNode == null || this.AttachedNode.State != NodeState.HandShaked || !this.puller.requirements.Check(this.AttachedNode.PeerVersion))
                    return;
                uint256 block;
                if (this.puller.pendingInventoryVectors.TryTake(out block))
                {
                    StartDownload(block);
                }
            }

            /// <summary>
            /// Sends a message to the connected peer requesting downloading of a block.
            /// </summary>
            /// <param name="block">Hash of the block header to download.</param>
            internal void StartDownload(uint256 block)
            {
                if (this.puller.map.TryAdd(block, this))
                {
                    this.pendingDownloads.TryAdd(block, block);
                    this.AttachedNode.SendMessageAsync(new GetDataPayload(new InventoryVector(this.AttachedNode.AddSupportedOptions(InventoryType.MSG_BLOCK), block)));
                }
            }

            /// <summary>
            /// Sends a message to the connected peer requesting specific data.
            /// </summary>
            /// <param name="getDataPayload">Specification of the data to download - <see cref="GetDataPayload"/>.</param>
            /// <remarks>Caller is responsible to add the puller to the map if necessary.</remarks>
            internal void StartDownload(GetDataPayload getDataPayload)
            {
                foreach (InventoryVector inv in getDataPayload.Inventory)
                {
                    inv.Type = this.AttachedNode.AddSupportedOptions(inv.Type);
                    this.pendingDownloads.TryAdd(inv.Hash, inv.Hash);
                }
                this.AttachedNode.SendMessageAsync(getDataPayload);                
            }

            /// <summary>
            /// Connects the puller to the node and the chain so that the puller can start its work.
            /// </summary>
            protected override void AttachCore()
            {
                this.AttachedNode.MessageReceived += Node_MessageReceived;
                this.ChainHeadersBehavior = this.AttachedNode.Behaviors.Find<ChainHeadersBehavior>();
                AssignPendingVector();
            }

            /// <summary>
            /// Disconnects the puller from the node and cancels pending operations and download tasks.
            /// </summary>
            protected override void DetachCore()
            {
                this.cancellationToken.Cancel();
                this.AttachedNode.MessageReceived -= Node_MessageReceived;
                foreach (KeyValuePair<uint256, BlockPullerBehavior> download in this.puller.map.ToArray())
                {
                    if (download.Value == this)
                    {
                        Release(download.Key);
                    }
                }
            }

            /// <summary>
            /// Releases the block downloading task from the puller and returns the block to the list of blocks the node wants to download.
            /// </summary>
            /// <param name="blockHash">Hash of the block which task should be released.</param>
            internal void Release(uint256 blockHash)
            {
                BlockPullerBehavior unused;
                uint256 unused2;
                if (this.puller.map.TryRemove(blockHash, out unused))
                {
                    this.pendingDownloads.TryRemove(blockHash, out unused2);
                    this.puller.pendingInventoryVectors.Add(blockHash);
                }
            }

            /// <summary>
            /// Releases all pending block download tasks from the puller.
            /// </summary>
            public void ReleaseAll()
            {
                foreach (uint256 h in this.PendingDownloads.ToArray())
                {
                    Release(h);
                }
            }
        }

        /// <summary>
        /// Initializes a new instance of the object having a chain of block headers and a list of available nodes. 
        /// </summary>
        /// <param name="chain">Chain of block headers.</param>
        /// <param name="nodes">Network peers of the node.</param>
        /// <param name="protocolVersion">Version of the protocol that the node supports.</param>
        protected BlockPuller(ConcurrentChain chain, IReadOnlyNodesCollection nodes, ProtocolVersion protocolVersion)
        {
            this.Chain = chain;
            this.Nodes = nodes;
            this.DownloadedBlocks = new ConcurrentDictionary<uint256, DownloadedBlock>();
            this.pendingInventoryVectors = new ConcurrentBag<uint256>();
            this.map = new ConcurrentDictionary<uint256, BlockPullerBehavior>();

            // set the default requirements
            this.requirements = new NodeRequirement
            {
                MinVersion = protocolVersion,
                RequiredServices = NodeServices.Network
            };
        }

        /// <inheritdoc />
        public virtual void PushBlock(int length, Block block, CancellationToken token)
        {
            uint256 hash = block.Header.GetHash();
            this.DownloadedBlocks.TryAdd(hash, new DownloadedBlock { Block = block, Length = length });
        }

        /// <inheritdoc />
        public virtual void AskBlocks(ChainedBlock[] downloadRequests)
        {
            BlockPullerBehavior[] nodes = GetNodeBehaviors();
            InventoryVector[] vectors = downloadRequests.Select(r => new InventoryVector(InventoryType.MSG_BLOCK, r.HashBlock)).ToArray();
            DistributeDownload(vectors, nodes, downloadRequests.Min(d => d.Height));
        }

        /// <summary>
        /// Constructs relations to peer nodes that meet the requirements.
        /// </summary>
        /// <returns>Array of relations to peer nodes that can be asked for blocks.</returns>
        /// <seealso cref="requirements"/>
        private BlockPullerBehavior[] GetNodeBehaviors()
        {
            return this.Nodes
                .Where(n => this.requirements.Check(n.PeerVersion))
                .SelectMany(n => n.Behaviors.OfType<BlockPullerBehavior>())
                .Where(b => b.Puller == this)
                .ToArray();
        }

        /// <summary>
        /// Reassigns the incomplete block downloading tasks among available peer nodes.
        /// <para>
        /// When something went wrong when the node wanted to download a block from a peer, 
        /// the task of obtaining the block might get released from the peer. This function 
        /// leads to assignment of the incomplete tasks to available peer nodes.
        /// </para>
        /// </summary>
        private void AssignPendingVectors()
        {
            BlockPullerBehavior[] innernodes = GetNodeBehaviors();
            if (innernodes.Length == 0)
                return;
            List<InventoryVector> vectors = new List<InventoryVector>();
            uint256 result;
            while (this.pendingInventoryVectors.TryTake(out result))
            {
                vectors.Add(new InventoryVector(InventoryType.MSG_BLOCK, result));
            }

            var minheight = int.MaxValue;
            foreach (InventoryVector vector in vectors.ToArray())
            {
                ChainedBlock chainedBlock = this.Chain.GetBlock(vector.Hash);
                if (chainedBlock == null) // reorg might have happened.
                {
                    vectors.Remove(vector);
                    continue;
                }
                minheight = Math.Min(chainedBlock.Height, minheight);
            }
            if (vectors.Any())
            {
                DistributeDownload(vectors.ToArray(), innernodes, minheight);
            }
        }

        /// <inheritdoc />
        public bool IsDownloading(uint256 hash)
        {
            return this.map.ContainsKey(hash) || this.pendingInventoryVectors.Contains(hash);
        }

        /// <summary>
        /// Decreases the quality score of the peer node.
        /// <para>This function is called when something goes wrong with the peer.</para>
        /// <para>If the score reaches the minimal value, the tasks assigned for the node are released.</para>
        /// </summary>
        /// <param name="chainedBlock">Block the node wanted to download, but something went wrong during the process.</param>
        protected void OnStalling(ChainedBlock chainedBlock)
        {
            BlockPullerBehavior behavior = null;
            if (this.map.TryGetValue(chainedBlock.HashBlock, out behavior))
            {
                behavior.QualityScore = Math.Max(MinQualityScore, behavior.QualityScore - 1);
                if (behavior.QualityScore == MinQualityScore)
                {
                    // TODO: this does not necessarily mean the node is slow
                    // the best way is to check the nodes download speed, how
                    // many kb/s the node for the node download speed.
                    behavior.ReleaseAll();
                    AssignPendingVectors();
                }
            }
            else
            {
                AssignPendingVectors();
            }
        }

        /// <summary>
        /// Schedules downloading of one or more blocks that the node is missing from one or more peer nodes.
        /// <para>
        /// Node's quality score is being considered as a weight during the random distribution 
        /// of the download tasks among the nodes.
        /// </para>
        /// <para>
        /// Nodes are only asked for blocks that they should have (according to our information 
        /// about how long their chains are).
        /// </para>
        /// </summary>
        /// <param name="vectors">Information about blocks to download.</param>
        /// <param name="innernodes">Available nodes to distribute download tasks among.</param>
        /// <param name="minHeight">Minimum height of the chain that the target nodes has to have in order to be asked for one or more of the block to be downloaded from them.</param>
        /// <remarks>TODO: This function is suspected to suffer from https://github.com/stratisproject/StratisBitcoinFullNode/issues/233 .</remarks>
        private void DistributeDownload(InventoryVector[] vectors, BlockPullerBehavior[] innernodes, int minHeight)
        {
            if (vectors.Length == 0)
                return;

<<<<<<< HEAD
            // Be careful not to ask the block from a node that does not have it 
            // (we can check the ChainBehavior.PendingTip to know where the node is standing).
=======
            // Be careful to not ask block to a node that do not have it 
            // (we can check the ChainHeadersBehavior.PendingTip to know where the node is standing)
>>>>>>> 5547585e
            var selectnodes = new List<BlockPullerBehavior>();
            foreach (BlockPullerBehavior behavior in innernodes)
            {
                // filter nodes that are still behind using the 
                // pending tip in the chain behaviour
<<<<<<< HEAD
                if (behavior.ChainBehavior?.PendingTip?.Height >= minHeight)
=======
                if (behavior.ChainHeadersBehavior?.PendingTip?.Height >= minHight)
>>>>>>> 5547585e
                    selectnodes.Add(behavior);
            }
            innernodes = selectnodes.ToArray();

            if (innernodes.Length == 0)
            {
                foreach (InventoryVector v in vectors)
                    this.pendingInventoryVectors.Add(v.Hash);
                return;
            }

            int[] scores = innernodes.Select(n => n.QualityScore == MaxQualityScore ? MaxQualityScore * 2 : n.QualityScore).ToArray();
            var totalScore = scores.Sum();
            GetDataPayload[] getDatas = innernodes.Select(n => new GetDataPayload()).ToArray();
            foreach (InventoryVector inv in vectors)
            {
                int index = GetNodeIndex(scores, totalScore);
                BlockPullerBehavior node = innernodes[index];
                GetDataPayload getData = getDatas[index];
                if (this.map.TryAdd(inv.Hash, node))
                    getData.Inventory.Add(inv);
            }
            for (int i = 0; i < innernodes.Length; i++)
            {
                if (getDatas[i].Inventory.Count == 0)
                    continue;
                innernodes[i].StartDownload(getDatas[i]);
            }
        }

        /// <summary>
        /// Choose random index proportional to the score.
        /// </summary>
        /// <param name="scores">Array of scores.</param>
        /// <param name="totalScore">Sum of the values in <paramref name="scores"/>.</param>
        /// <returns>Random index to <paramref name="scores"/> array - i.e. a number from 0 to scores.Length - 1.</returns>
        private int GetNodeIndex(int[] scores, int totalScore)
        {
            var v = this.Rand.Next(totalScore);
            var current = 0;
            int i = 0;
            foreach (var score in scores)
            {
                current += score;
                if (v < current)
                    return i;
                i++;
            }
            return scores.Length - 1;
        }
    }
}<|MERGE_RESOLUTION|>--- conflicted
+++ resolved
@@ -83,15 +83,12 @@
 
             /// <summary>Reference to the parent block puller.</summary>
             private readonly BlockPuller puller;
-<<<<<<< HEAD
+
             /// <summary>Reference to the parent block puller.</summary>
             public BlockPuller Puller => this.puller;
 
             /// <summary>Reference to a component responsible for keeping the chain up to date.</summary>
-            public BlockStore.ChainBehavior ChainBehavior { get; private set; }
-=======
             public ChainHeadersBehavior ChainHeadersBehavior { get; private set; }
->>>>>>> 5547585e
 
 
             /// <summary>
@@ -392,23 +389,15 @@
             if (vectors.Length == 0)
                 return;
 
-<<<<<<< HEAD
+
             // Be careful not to ask the block from a node that does not have it 
-            // (we can check the ChainBehavior.PendingTip to know where the node is standing).
-=======
-            // Be careful to not ask block to a node that do not have it 
-            // (we can check the ChainHeadersBehavior.PendingTip to know where the node is standing)
->>>>>>> 5547585e
+            // (we can check the ChainHeadersBehavior.PendingTip to know where the node is standing).
             var selectnodes = new List<BlockPullerBehavior>();
             foreach (BlockPullerBehavior behavior in innernodes)
             {
                 // filter nodes that are still behind using the 
                 // pending tip in the chain behaviour
-<<<<<<< HEAD
-                if (behavior.ChainBehavior?.PendingTip?.Height >= minHeight)
-=======
-                if (behavior.ChainHeadersBehavior?.PendingTip?.Height >= minHight)
->>>>>>> 5547585e
+                if (behavior.ChainHeadersBehavior?.PendingTip?.Height >= minHeight)
                     selectnodes.Add(behavior);
             }
             innernodes = selectnodes.ToArray();
