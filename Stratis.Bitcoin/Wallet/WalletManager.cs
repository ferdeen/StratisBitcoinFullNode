﻿using System;
using System.Collections.Generic;
using System.IO;
using System.Linq;
using Microsoft.Extensions.Logging;
using NBitcoin;
using NBitcoin.Protocol;
using Newtonsoft.Json;
using Stratis.Bitcoin.Configuration;
using Stratis.Bitcoin.Connection;
using Stratis.Bitcoin.MemoryPool;
using Transaction = NBitcoin.Transaction;

namespace Stratis.Bitcoin.Wallet
{
    /// <summary>
    /// A manager providing operations on wallets.
    /// </summary>
    public class WalletManager : IWalletManager
    {
        public List<Wallet> Wallets { get; }

        private const int UnusedAddressesBuffer = 20;
        private const int WalletRecoveryAccountsCount = 3;
        private const int WalletCreationAccountsCount = 2;
        private const string WalletFileExtension = "wallet.json";

        private readonly CoinType coinType;
        private readonly Network network;
        private readonly ConnectionManager connectionManager;
        private readonly ConcurrentChain chain;
        private readonly NodeSettings settings;
        private readonly DataFolder dataFolder;
<<<<<<< HEAD
        private readonly ILogger logger;
=======
        private readonly MempoolValidator mempoolValidator;
>>>>>>> 73ca05a0

        public uint256 WalletTipHash { get; set; }

        //TODO: a second lookup dictionary is proposed to lookup for spent outputs
        // every time we find a trx that credits we need to add it to this lookup
        // private Dictionary<OutPoint, TransactionData> outpointLookup;

        private Dictionary<Script, HdAddress> keysLookup;

        

        /// <summary>
        /// Occurs when a transaction is found.
        /// </summary>
        public event EventHandler<TransactionFoundEventArgs> TransactionFound;

        public WalletManager(ILoggerFactory loggerFactory, ConnectionManager connectionManager, Network network, ConcurrentChain chain,
            NodeSettings settings, DataFolder dataFolder, 
            MempoolValidator mempoolValidator = null) // mempool does not exist in a light wallet
        {
            this.logger = loggerFactory.CreateLogger(this.GetType().FullName);
            this.Wallets = new List<Wallet>();

            this.connectionManager = connectionManager;
            this.network = network;
            this.coinType = (CoinType)network.Consensus.CoinType;
            this.chain = chain;
            this.settings = settings;
            this.dataFolder = dataFolder;
            this.mempoolValidator = mempoolValidator;

            // register events
            this.TransactionFound += this.OnTransactionFound;
        }

        public void Initialize()
        {
            // find wallets and load them in memory
            foreach (var path in this.GetWalletFilesPaths())
            {
                this.Load(this.DeserializeWallet(path));
            }

            // load data in memory for faster lookups
            this.LoadKeysLookup();

            // find the last chain block received by the wallet manager.
            this.WalletTipHash = this.LastReceivedBlockHash();
        }

        /// <inheritdoc />
        public Mnemonic CreateWallet(string password, string name, string passphrase = null)
        {
            // for now the passphrase is set to be the password by default.
            if (passphrase == null)
            {
                passphrase = password;
            }

            // generate the root seed used to generate keys from a mnemonic picked at random 
            // and a passphrase optionally provided by the user
            Mnemonic mnemonic = new Mnemonic(Wordlist.English, WordCount.Twelve);
            ExtKey extendedKey = mnemonic.DeriveExtKey(passphrase);

            // create a wallet file 
            Wallet wallet = this.GenerateWalletFile(password, name, extendedKey);

            // generate multiple accounts and addresses from the get-go
            for (int i = 0; i < WalletCreationAccountsCount; i++)
            {
                HdAccount account = CreateNewAccount(wallet, this.coinType, password);
                this.CreateAddressesInAccount(account, UnusedAddressesBuffer);
                this.CreateAddressesInAccount(account, UnusedAddressesBuffer, true);
            }

            // update the height of the we start syncing from
            this.UpdateLastBlockSyncedHeight(wallet, this.chain.Tip);

            // save the changes to the file and add addresses to be tracked
            this.SaveToFile(wallet);
            this.Load(wallet);
            this.LoadKeysLookup();

            return mnemonic;
        }

        /// <inheritdoc />
        public Wallet LoadWallet(string password, string name)
        {
            var walletFilePath = Path.Combine(this.dataFolder.WalletPath, $"{name}.{WalletFileExtension}");

            // load the file from the local system
            Wallet wallet = this.DeserializeWallet(walletFilePath);

            this.Load(wallet);
            return wallet;
        }

        /// <inheritdoc />
        public Wallet RecoverWallet(string password, string name, string mnemonic, DateTime creationTime, string passphrase = null)
        {
            // for now the passphrase is set to be the password by default.
            if (passphrase == null)
            {
                passphrase = password;
            }

            // generate the root seed used to generate keys
            ExtKey extendedKey = (new Mnemonic(mnemonic)).DeriveExtKey(passphrase);

            // create a wallet file 
            Wallet wallet = this.GenerateWalletFile(password, name, extendedKey, creationTime);

            // generate multiple accounts and addresses from the get-go
            for (int i = 0; i < WalletRecoveryAccountsCount; i++)
            {
                HdAccount account = CreateNewAccount(wallet, this.coinType, password);
                this.CreateAddressesInAccount(account, UnusedAddressesBuffer);
                this.CreateAddressesInAccount(account, UnusedAddressesBuffer, true);
            }

            int blockSyncStart = this.chain.GetHeightAtTime(creationTime);
            this.UpdateLastBlockSyncedHeight(wallet, this.chain.GetBlock(blockSyncStart));

            // save the changes to the file and add addresses to be tracked
            this.SaveToFile(wallet);
            this.Load(wallet);
            this.LoadKeysLookup();

            return wallet;
        }

        /// <inheritdoc />
        public HdAccount GetUnusedAccount(string walletName, CoinType coinType, string password)
        {
            Wallet wallet = this.GetWalletByName(walletName);

            return this.GetUnusedAccount(wallet, coinType, password);
        }

        /// <inheritdoc />
        public HdAccount GetUnusedAccount(Wallet wallet, CoinType coinType, string password)
        {
            // get the accounts root for this type of coin
            var accountsRoot = wallet.AccountsRoot.Single(a => a.CoinType == coinType);

            // check if an unused account exists
            if (accountsRoot.Accounts.Any())
            {
                // gets an unused account
                var firstUnusedAccount = accountsRoot.GetFirstUnusedAccount();
                if (firstUnusedAccount != null)
                {
                    return firstUnusedAccount;
                }
            }

            // all accounts contain transactions, create a new one
            var newAccount = this.CreateNewAccount(wallet, coinType, password);

            // save the changes to the file
            this.SaveToFile(wallet);
            return newAccount;
        }

        /// <inheritdoc />
        public HdAccount CreateNewAccount(Wallet wallet, CoinType coinType, string password)
        {
            // get the accounts for this type of coin
            var accounts = wallet.AccountsRoot.Single(a => a.CoinType == coinType).Accounts.ToList();

            int newAccountIndex = 0;
            if (accounts.Any())
            {
                newAccountIndex = accounts.Max(a => a.Index) + 1;
            }

            // get the extended pub key used to generate addresses for this account
            var privateKey = Key.Parse(wallet.EncryptedSeed, password, wallet.Network);
            var seedExtKey = new ExtKey(privateKey, wallet.ChainCode);
            var accountHdPath = $"m/44'/{(int)coinType}'/{newAccountIndex}'";
            KeyPath keyPath = new KeyPath(accountHdPath);
            ExtKey accountExtKey = seedExtKey.Derive(keyPath);
            ExtPubKey accountExtPubKey = accountExtKey.Neuter();

            var newAccount = new HdAccount
            {
                Index = newAccountIndex,
                ExtendedPubKey = accountExtPubKey.ToString(wallet.Network),
                ExternalAddresses = new List<HdAddress>(),
                InternalAddresses = new List<HdAddress>(),
                Name = $"account {newAccountIndex}",
                HdPath = accountHdPath,
                CreationTime = DateTimeOffset.Now
            };

            accounts.Add(newAccount);
            wallet.AccountsRoot.Single(a => a.CoinType == coinType).Accounts = accounts;

            return newAccount;
        }

        /// <inheritdoc />
        public HdAddress GetUnusedAddress(string walletName, string accountName)
        {
            Wallet wallet = this.GetWalletByName(walletName);

            // get the account
            HdAccount account = wallet.AccountsRoot.Single(a => a.CoinType == this.coinType).GetAccountByName(accountName);

            // validate address creation
            if (account.ExternalAddresses.Any())
            {
                // check last created address contains transactions.
                var firstUnusedExternalAddress = account.GetFirstUnusedReceivingAddress();
                if (firstUnusedExternalAddress != null)
                {
                    return firstUnusedExternalAddress;
                }
            }

            // creates an address
            this.CreateAddressesInAccount(account, 1);

            // persists the address to the wallet file
            this.SaveToFile(wallet);

            // adds the address to the list of tracked addresses
            this.LoadKeysLookup();
            return account.GetFirstUnusedReceivingAddress();
        }

        /// <inheritdoc />
        public IEnumerable<HdAddress> GetHistoryByCoinType(string walletName, CoinType coinType)
        {
            Wallet wallet = this.GetWalletByName(walletName);

            return this.GetHistoryByCoinType(wallet, coinType);
        }

        /// <inheritdoc />
        public IEnumerable<HdAddress> GetHistoryByCoinType(Wallet wallet, CoinType coinType)
        {
            var accounts = wallet.GetAccountsByCoinType(coinType).ToList();

            foreach (var address in accounts.SelectMany(a => a.ExternalAddresses).Concat(accounts.SelectMany(a => a.InternalAddresses)))
            {
                if (address.Transactions.Any())
                {
                    yield return address;
                }
            }
        }

        /// <summary>
        /// Creates a number of addresses in the provided account.
        /// </summary>
        /// <param name="account">The account.</param>
        /// <param name="addressesQuantity">The number of addresses to create.</param>
        /// <param name="isChange">Whether the addresses added are change (internal) addresses or receiving (external) addresses.</param>
        /// <returns>A list of addresses in Base58.</returns>
        private List<string> CreateAddressesInAccount(HdAccount account, int addressesQuantity, bool isChange = false)
        {
            List<string> addressesCreated = new List<string>();

            var addresses = isChange ? account.InternalAddresses : account.ExternalAddresses;

            // gets the index of the last address with transactions
            int firstNewAddressIndex = 0;
            if (addresses.Any())
            {
                firstNewAddressIndex = addresses.Max(add => add.Index) + 1;
            }

            for (int i = firstNewAddressIndex; i < firstNewAddressIndex + addressesQuantity; i++)
            {
                // generate new receiving address
                var pubkey = this.GenerateAddress(account.ExtendedPubKey, i, isChange, this.network);
                BitcoinPubKeyAddress address = pubkey.GetAddress(this.network);

                // add address details
                addresses.Add(new HdAddress
                {
                    Index = i,
                    HdPath = CreateBip44Path(account.GetCoinType(), account.Index, i, isChange),
                    ScriptPubKey = address.ScriptPubKey,
                    Pubkey = pubkey.ScriptPubKey,
                    Address = address.ToString(),
                    Transactions = new List<TransactionData>()
                });

                addressesCreated.Add(address.ToString());
            }

            if (isChange)
            {
                account.InternalAddresses = addresses;
            }
            else
            {
                account.ExternalAddresses = addresses;
            }

            return addressesCreated;
        }

        /// <inheritdoc />
        public Wallet GetWallet(string walletName)
        {
            Wallet wallet = this.GetWalletByName(walletName);
            return wallet;
        }

        /// <inheritdoc />
        public IEnumerable<HdAccount> GetAccountsByCoinType(string walletName, CoinType coinType)
        {
            Wallet wallet = this.GetWalletByName(walletName);

            return wallet.GetAccountsByCoinType(coinType);
        }

        public int LastBlockHeight()
        {
            if (!this.Wallets.Any())
            {
                return this.chain.Tip.Height;
            }

            return this.Wallets.Min(w => w.AccountsRoot.Single(a => a.CoinType == this.coinType).LastBlockSyncedHeight) ?? 0;
        }

        /// <summary>
        /// Gets the hash of the oldest block received by the wallets.
        /// </summary>
        /// <returns></returns>
        public uint256 LastReceivedBlockHash()
        {
            if (!this.Wallets.Any())
            {
                return this.chain.Tip.HashBlock;
            }

            return this.Wallets.Select(w => w.AccountsRoot.Single(a => a.CoinType == this.coinType))
                       .OrderBy(o => o.LastBlockSyncedHeight).FirstOrDefault()?.LastBlockSyncedHash ?? this.network.GenesisHash;
        }

        /// <inheritdoc />
        public List<UnspentInfo> GetSpendableTransactions(int confirmations = 0)
        {
            var outs = new List<UnspentInfo>();
            var accounts = this.Wallets.SelectMany(wallet => wallet.AccountsRoot.Single(a => a.CoinType == this.coinType).Accounts);

            var currentHeight = this.chain.Tip.Height;

            // this will take all the spendable coins 
            // and keep the reference to the HDAddress
            // so later the private key can be calculated 
            // for the given unspent outputs 

            foreach (var account in accounts)
            {
                foreach (var externalAddress in account.ExternalAddresses)
                {
                    var unspent = externalAddress.UnspentTransactions().Where(a => currentHeight - (a.BlockHeight ?? currentHeight) >= confirmations).ToList();
                    if (unspent.Any())
                    {
                        outs.Add(new UnspentInfo
                        {
                            Account = account,
                            Address = externalAddress,
                            Transactions = unspent
                        });
                    }

                }
                foreach (var internalAddress in account.InternalAddresses)
                {
                    var unspent = internalAddress.UnspentTransactions().Where(a => currentHeight - (a.BlockHeight ?? currentHeight) >= confirmations).ToList();
                    if (unspent.Any())
                    {
                        outs.Add(new UnspentInfo
                        {
                            Account = account,
                            Address = internalAddress,
                            Transactions = unspent
                        });
                    }
                }
            }

            return outs;
        }

        /// <inheritdoc />
        public ISecret GetKeyForAddress(string password, HdAddress address)
        {
            // TODO: can we have more then one wallet per coins?
            var walletTree = this.Wallets.First();
            // get extended private key
            var privateKey = Key.Parse(walletTree.EncryptedSeed, password, walletTree.Network);
            var seedExtKey = new ExtKey(privateKey, walletTree.ChainCode);
            ExtKey addressExtKey = seedExtKey.Derive(new KeyPath(address.HdPath));
            BitcoinExtKey addressPrivateKey = addressExtKey.GetWif(walletTree.Network);
            return addressPrivateKey;
        }

        /// <inheritdoc />
        public (string hex, uint256 transactionId, Money fee) BuildTransaction(string walletName, string accountName, string password, string destinationAddress, Money amount, string feeType, int minConfirmations)
        {
            if (amount == Money.Zero)
            {
                throw new WalletException($"Cannot send transaction with 0 {this.coinType}");
            }

            // get the wallet and the account
            Wallet wallet = this.GetWalletByName(walletName);
            HdAccount account = wallet.AccountsRoot.Single(a => a.CoinType == this.coinType).GetAccountByName(accountName);

            // get script destination address
            Script destinationScript = null;
            try
            {
                destinationScript = PayToPubkeyHashTemplate.Instance.GenerateScriptPubKey(new BitcoinPubKeyAddress(destinationAddress, wallet.Network));
            }
            catch
            {
                throw new WalletException("Invalid address.");
            }

            // get a list of transactions outputs that have not been spent
            var spendableTransactions = account.GetSpendableTransactions().ToList();

            // remove whats under min confirmations
            var currentHeight = this.chain.Height;
            spendableTransactions = spendableTransactions.Where(s => currentHeight - s.BlockHeight >= minConfirmations).ToList();

            // get total spendable balance in the account.
            var balance = spendableTransactions.Sum(t => t.Amount);

            // make sure we have enough funds
            if (balance < amount)
            {
                throw new WalletException("Not enough funds.");
            }

            // calculate which addresses needs to be used as well as the fee to be charged
            var calculationResult = this.CalculateFees(spendableTransactions, amount);

            // get extended private key
            var privateKey = Key.Parse(wallet.EncryptedSeed, password, wallet.Network);
            var seedExtKey = new ExtKey(privateKey, wallet.ChainCode);

            var signingKeys = new HashSet<ISecret>();
            var coins = new List<Coin>();
            foreach (var transactionToUse in calculationResult.transactionsToUse)
            {
                var address = account.FindAddressesForTransaction(t => t.Id == transactionToUse.Id && t.Index == transactionToUse.Index && t.Amount > 0).Single();
                ExtKey addressExtKey = seedExtKey.Derive(new KeyPath(address.HdPath));
                BitcoinExtKey addressPrivateKey = addressExtKey.GetWif(wallet.Network);
                signingKeys.Add(addressPrivateKey);

                coins.Add(new Coin(transactionToUse.Id, (uint)transactionToUse.Index, transactionToUse.Amount, transactionToUse.ScriptPubKey));
            }

            // get address to send the change to
            var changeAddress = account.GetFirstUnusedChangeAddress();

            // build transaction
            var builder = new TransactionBuilder();
            Transaction tx = builder
                .AddCoins(coins)
                .AddKeys(signingKeys.ToArray())
                .Send(destinationScript, amount)
                .SetChange(changeAddress.ScriptPubKey)
                .SendFees(calculationResult.fee)
                .BuildTransaction(true);

            if (!builder.Verify(tx))
            {
                throw new WalletException("Could not build transaction, please make sure you entered the correct data.");
            }

            return (tx.ToHex(), tx.GetHash(), calculationResult.fee);
        }

        /// <summary>
        /// Calculates which outputs are to be used in the transaction, as well as the fees that will be charged.
        /// </summary>
        /// <param name="spendableTransactions">The transactions with unspent funds.</param>
        /// <param name="amount">The amount to be sent.</param>
        /// <returns>The collection of transactions to be used and the fee to be charged</returns>
        private (List<TransactionData> transactionsToUse, Money fee) CalculateFees(IEnumerable<TransactionData> spendableTransactions, Money amount)
        {
            // TODO make this a bit smarter!     
            Money fee = new Money(new decimal(0.001), MoneyUnit.BTC);
            List<TransactionData> transactionsToUse = new List<TransactionData>();
            foreach (var transaction in spendableTransactions)
            {
                transactionsToUse.Add(transaction);
                if (transactionsToUse.Sum(t => t.Amount) >= amount + fee)
                {
                    break;
                }
            }

            return (transactionsToUse, fee);
        }

        /// <inheritdoc />
        public bool SendTransaction(string transactionHex)
        {
            // TODO move this to a behavior to a dedicated interface
            // parse transaction
            Transaction transaction = Transaction.Parse(transactionHex);

            // replace this we a dedicated WalletBroadcast interface
            // in a fullnode implementation this will validate with the 
            // mempool and broadcast, in a lightnode this will push to 
            // the wallet and then broadcast (we might add some basic validation
            if (this.mempoolValidator == null)
            {
                this.ProcessTransaction(transaction);
            }
            else
            {
                var state = new MempoolValidationState(false);
                if (!this.mempoolValidator.AcceptToMemoryPool(state, transaction).GetAwaiter().GetResult())
                {
                    return false;
                }
            }
            
            // broadcast to peers
            TxPayload payload = new TxPayload(transaction);
            foreach (var node in this.connectionManager.ConnectedNodes)
            {
                node.SendMessage(payload);
            }

            // we might want to create a behaviour that tracks how many times
            // the broadcast trasnactions was sent back to us by other peers
            return true;
        }

        /// <inheritdoc />
        public void RemoveBlocks(ChainedBlock fork)
        {
            var allAddresses = this.keysLookup.Values;
            foreach (var address in allAddresses)
            {
                var toremove = address.Transactions.Where(w => w.BlockHeight > fork.Height).ToList();
                foreach (var transactionData in toremove)
                    address.Transactions.Remove(transactionData);
            }

            this.UpdateLastBlockSyncedHeight(fork);
        }

        /// <inheritdoc />
        public void ProcessBlock(Block block, ChainedBlock chainedBlock)
        {
            this.logger.LogDebug($"block notification - height: {chainedBlock.Height}, hash: {block.Header.GetHash()}, coin: {this.coinType}");
            
            // is this the next block
            if (chainedBlock.Header.HashPrevBlock != this.WalletTipHash)
            {
                // are we still on the main chain
                var current = this.chain.GetBlock(this.WalletTipHash);
                if (current == null)
                    throw new WalletException("Reorg");

                // the block coming in to the wallet should
                // never be ahead of the wallet, if the block is behind let it pass
                if (chainedBlock.Height > current.Height)
                    throw new WalletException("block too far in the future has arrived to the wallet");
            }

            if (this.Wallets.Any())
            {
                foreach (Transaction transaction in block.Transactions)
                {
                    this.ProcessTransaction(transaction, chainedBlock.Height, block);
                }
            }

            // update the wallets with the last processed block height
            this.UpdateLastBlockSyncedHeight(chainedBlock);
        }

        /// <inheritdoc />
        public void ProcessTransaction(Transaction transaction, int? blockHeight = null, Block block = null)
        {
            var hash = transaction.GetHash();
            this.logger.LogDebug($"transaction received - hash: {hash}, coin: {this.coinType}");

            // check the outputs
            foreach (TxOut utxo in transaction.Outputs)
            {
                HdAddress pubKey;
                // check if the outputs contain one of our addresses
                if (this.keysLookup.TryGetValue(utxo.ScriptPubKey, out pubKey))
                {
                    this.AddTransactionToWallet(hash, transaction.Time, transaction.Outputs.IndexOf(utxo), utxo.Value, utxo.ScriptPubKey, blockHeight, block);
                }
            }

            // check the inputs - include those that have a reference to a transaction containing one of our scripts and the same index            
            foreach (TxIn input in transaction.Inputs.Where(txIn => this.keysLookup.Values.Distinct().SelectMany(v => v.Transactions).Any(trackedTx => trackedTx.Id == txIn.PrevOut.Hash && trackedTx.Index == txIn.PrevOut.N)))
            {
                TransactionData tTx = this.keysLookup.Values.Distinct().SelectMany(v => v.Transactions).Single(trackedTx => trackedTx.Id == input.PrevOut.Hash && trackedTx.Index == input.PrevOut.N);

                // find the script this input references
                var keyToSpend = this.keysLookup.First(v => v.Value.Transactions.Contains(tTx)).Key;

                // get the details of the outputs paid out. 
                IEnumerable<TxOut> paidoutto = transaction.Outputs.Where(o =>
                {
                    // if script is empty ignore it
                    if (o.IsEmpty)
                        return false;

                    var found = this.keysLookup.TryGetValue(o.ScriptPubKey, out HdAddress addr);

                    // include the keys we don't hold
                    if (!found)
                        return true;

                    // include the keys we do hold but that are for receiving 
                    // addresses (which would mean the user paid itself).
                    return !addr.IsChangeAddress();
                });

                this.AddSpendingTransactionToWallet(hash, transaction.Time, paidoutto, tTx.Id, tTx.Index, blockHeight, block);
            }
        }

        /// <summary>
        /// Adds the transaction to the wallet.
        /// </summary>
        /// <param name="transactionHash">The transaction hash.</param>
        /// <param name="time">The time.</param>
        /// <param name="index">The index.</param>
        /// <param name="amount">The amount.</param>
        /// <param name="script">The script.</param>
        /// <param name="blockHeight">Height of the block.</param>
        /// <param name="block">The block containing the transaction to add.</param>       
        private void AddTransactionToWallet(uint256 transactionHash, uint time, int? index, Money amount, Script script,
            int? blockHeight = null, Block block = null)
        {
            // get the collection of transactions to add to.
            this.keysLookup.TryGetValue(script, out HdAddress address);
            var addressTransactions = address.Transactions;

            // check if a similar UTXO exists or not (same transaction id and same index)
            // new UTXOs are added, existing ones are updated
            var foundTransaction = addressTransactions.FirstOrDefault(t => t.Id == transactionHash && t.Index == index);
            if (foundTransaction == null)
            {
                var newTransaction = new TransactionData
                {
                    Amount = amount,
                    BlockHeight = blockHeight,
                    Id = transactionHash,
                    CreationTime = DateTimeOffset.FromUnixTimeSeconds(block?.Header.Time ?? time),
                    Index = index,
                    ScriptPubKey = script
                };

                // add the Merkle proof to the (non-spending) transaction
                if (block != null)
                {
                    newTransaction.MerkleProof = this.CreateMerkleProof(block, transactionHash);
                }

                addressTransactions.Add(newTransaction);
            }
            else
            {
                // update the block height
                if (foundTransaction.BlockHeight == null && blockHeight != null)
                {
                    foundTransaction.BlockHeight = blockHeight;
                }

                // update the block time
                if (block != null)
                {
                    foundTransaction.CreationTime = DateTimeOffset.FromUnixTimeSeconds(block.Header.Time);
                }

                // add the Merkle proof now that the transaction is confirmed in a block
                if (foundTransaction.MerkleProof == null)
                {
                    foundTransaction.MerkleProof = this.CreateMerkleProof(block, transactionHash);
                }
            }

            // notify a transaction has been found
            this.TransactionFound?.Invoke(this, new TransactionFoundEventArgs(script, transactionHash));
        }

        /// <summary>
        /// Adds the transaction to the wallet.
        /// </summary>
        /// <param name="transactionHash">The transaction hash.</param>
        /// <param name="time">The time.</param>
        /// <param name="paidToOutputs">A list of payments made out</param>
        /// <param name="spendingTransactionId">The id of the transaction containing the output being spent, if this is a spending transaction.</param>
        /// <param name="spendingTransactionIndex">The index of the output in the transaction being referenced, if this is a spending transaction.</param>
        /// <param name="blockHeight">Height of the block.</param>
        /// <param name="block">The block containing the transaction to add.</param>
        private void AddSpendingTransactionToWallet(uint256 transactionHash, uint time, IEnumerable<TxOut> paidToOutputs,
            uint256 spendingTransactionId, int? spendingTransactionIndex, int? blockHeight = null, Block block = null)
        {
            // get the transaction being spent
            TransactionData spentTransaction = this.keysLookup.Values.Distinct().SelectMany(v => v.Transactions)
                .SingleOrDefault(t => t.Id == spendingTransactionId && t.Index == spendingTransactionIndex);
            if (spentTransaction == null)
            {
                // strange, why would it be null?
                return;
            }

            // if the details of this spending transaction are seen for the first time
            if (spentTransaction.SpendingDetails == null)
            {
                List<PaymentDetails> payments = new List<PaymentDetails>();
                foreach (var paidToOutput in paidToOutputs)
                {
                    payments.Add(new PaymentDetails
                    {
                        DestinationScriptPubKey = paidToOutput.ScriptPubKey,
                        DestinationAddress = paidToOutput.ScriptPubKey.GetDestinationAddress(this.network)?.ToString(),
                        Amount = paidToOutput.Value
                    });
                }

                SpendingDetails spendingDetails = new SpendingDetails
                {
                    TransactionId = transactionHash,
                    Payments = payments,
                    CreationTime = DateTimeOffset.FromUnixTimeSeconds(block?.Header.Time ?? time),
                    BlockHeight = blockHeight
                };

                spentTransaction.SpendingDetails = spendingDetails;
                spentTransaction.MerkleProof = null;
            }
            else // if this spending transaction is being comfirmed in a block
            {
                // update the block height
                if (spentTransaction.SpendingDetails.BlockHeight == null && blockHeight != null)
                {
                    spentTransaction.SpendingDetails.BlockHeight = blockHeight;
                }

                // update the block time to be that of the block in which the transaction is confirmed
                if (block != null)
                {
                    spentTransaction.SpendingDetails.CreationTime = DateTimeOffset.FromUnixTimeSeconds(block.Header.Time);
                }
            }
        }

        private MerkleProof CreateMerkleProof(Block block, uint256 transactionHash)
        {
            MerkleBlock merkleBlock = new MerkleBlock(block, new[] { transactionHash });

            return new MerkleProof
            {
                MerkleRoot = block.Header.HashMerkleRoot,
                MerklePath = merkleBlock.PartialMerkleTree.Hashes
            };
        }

        private void OnTransactionFound(object sender, TransactionFoundEventArgs a)
        {
            foreach (Wallet wallet in this.Wallets)
            {
                foreach (var account in wallet.GetAccountsByCoinType(this.coinType))
                {
                    bool isChange;
                    if (account.ExternalAddresses.Any(address => address.ScriptPubKey == a.Script))
                    {
                        isChange = false;
                    }
                    else if (account.InternalAddresses.Any(address => address.ScriptPubKey == a.Script))
                    {
                        isChange = true;
                    }
                    else
                    {
                        continue;
                    }

                    // calculate how many accounts to add to keep a buffer of 20 unused addresses
                    int lastUsedAddressIndex = account.GetLastUsedAddress(isChange).Index;
                    int addressesCount = isChange ? account.InternalAddresses.Count() : account.ExternalAddresses.Count();
                    int emptyAddressesCount = addressesCount - lastUsedAddressIndex - 1;
                    int accountsToAdd = UnusedAddressesBuffer - emptyAddressesCount;
                    this.CreateAddressesInAccount(account, accountsToAdd, isChange);

                    // persists the address to the wallet file
                    this.SaveToFile(wallet);
                }
            }

            this.LoadKeysLookup();
        }

        /// <inheritdoc />
        public void DeleteWallet()
        {
            throw new NotImplementedException();
        }

        private IEnumerable<string> GetWalletFilesPaths()
        {
            // TODO look in user-chosen folder as well.
            // maybe the api can maintain a list of wallet paths it knows about
            var defaultFolderPath = this.dataFolder.WalletPath;

            // create the directory if it doesn't exist
            Directory.CreateDirectory(defaultFolderPath);
            return Directory.EnumerateFiles(defaultFolderPath, $"*.{WalletFileExtension}", SearchOption.TopDirectoryOnly);
        }

        /// <inheritdoc />
        public void SaveToFile(Wallet wallet)
        {
            var walletfile = Path.Combine(this.dataFolder.WalletPath, $"{wallet.Name}.{WalletFileExtension}");
            File.WriteAllText(walletfile, JsonConvert.SerializeObject(wallet, Formatting.Indented));
        }

        /// <inheritdoc />
        public void UpdateLastBlockSyncedHeight(ChainedBlock chainedBlock)
        {
            // update the wallets with the last processed block height
            foreach (var wallet in this.Wallets)
            {
                this.UpdateLastBlockSyncedHeight(wallet, chainedBlock);
            }

            this.WalletTipHash = chainedBlock.HashBlock;
        }

        /// <inheritdoc />
        public void UpdateLastBlockSyncedHeight(Wallet wallet, ChainedBlock chainedBlock)
        {
            // update the wallets with the last processed block height
            foreach (var accountRoot in wallet.AccountsRoot.Where(a => a.CoinType == this.coinType))
            {
                accountRoot.LastBlockSyncedHeight = chainedBlock.Height;
                accountRoot.LastBlockSyncedHash = chainedBlock.HashBlock;
            }
        }

        /// <inheritdoc />
        public void SaveToFile()
        {
            foreach (var wallet in this.Wallets)
            {
                this.SaveToFile(wallet);
            }
        }

        /// <inheritdoc />
        public void Dispose()
        {
            // safely persist the wallets to the file system before disposing
            foreach (var wallet in this.Wallets)
            {
                this.SaveToFile(wallet);
            }
        }

        /// <summary>
        /// Generates the wallet file.
        /// </summary>
        /// <param name="password">The password used to encrypt sensitive info.</param>
        /// <param name="name">The name of the wallet.</param>
        /// <param name="extendedKey">The root key used to generate keys.</param>
        /// <param name="creationTime">The time this wallet was created.</param>
        /// <returns></returns>
        /// <exception cref="System.NotSupportedException"></exception>
        private Wallet GenerateWalletFile(string password, string name, ExtKey extendedKey, DateTimeOffset? creationTime = null)
        {
            string walletFilePath = Path.Combine(this.dataFolder.WalletPath, $"{name}.{WalletFileExtension}");

            if (File.Exists(walletFilePath))
                throw new InvalidOperationException($"Wallet already exists at {walletFilePath}");

            Wallet walletFile = new Wallet
            {
                Name = name,
                EncryptedSeed = extendedKey.PrivateKey.GetEncryptedBitcoinSecret(password, this.network).ToWif(),
                ChainCode = extendedKey.ChainCode,
                CreationTime = creationTime ?? DateTimeOffset.Now,
                Network = network,
                AccountsRoot = new List<AccountRoot> {
                    new AccountRoot { Accounts = new List<HdAccount>(), CoinType = CoinType.Bitcoin },
                    new AccountRoot { Accounts = new List<HdAccount>(), CoinType = CoinType.Testnet },
                    new AccountRoot { Accounts = new List<HdAccount>(), CoinType = CoinType.Stratis} },
            };

            // create a folder if none exists and persist the file
            Directory.CreateDirectory(Path.GetDirectoryName(Path.GetFullPath(walletFilePath)));
            File.WriteAllText(walletFilePath, JsonConvert.SerializeObject(walletFile, Formatting.Indented));

            return walletFile;
        }

        /// <summary>
        /// Gets the wallet located at the specified path.
        /// </summary>
        /// <param name="walletFilePath">The wallet file path.</param>
        /// <returns></returns>
        /// <exception cref="System.IO.FileNotFoundException"></exception>
        private Wallet DeserializeWallet(string walletFilePath)
        {
            if (!File.Exists(walletFilePath))
                throw new FileNotFoundException($"No wallet file found at {walletFilePath}");

            // load the file from the local system
            return JsonConvert.DeserializeObject<Wallet>(File.ReadAllText(walletFilePath));
        }

        /// <summary>
        /// Loads the wallet to be used by the manager.
        /// </summary>
        /// <param name="wallet">The wallet to load.</param>
        private void Load(Wallet wallet)
        {
            if (this.Wallets.Any(w => w.Name == wallet.Name))
            {
                return;
            }

            this.Wallets.Add(wallet);
        }

        private PubKey GenerateAddress(string accountExtPubKey, int index, bool isChange, Network network)
        {
            int change = isChange ? 1 : 0;
            KeyPath keyPath = new KeyPath($"{change}/{index}");
            ExtPubKey extPubKey = ExtPubKey.Parse(accountExtPubKey).Derive(keyPath);
            return extPubKey.PubKey;
        }

        /// <summary>
        /// Creates the bip44 path.
        /// </summary>
        /// <param name="coinType">Type of the coin.</param>
        /// <param name="accountIndex">Index of the account.</param>
        /// <param name="addressIndex">Index of the address.</param>
        /// <param name="isChange">if set to <c>true</c> [is change].</param>
        /// <returns></returns>
        public static string CreateBip44Path(CoinType coinType, int accountIndex, int addressIndex, bool isChange = false)
        {
            //// populate the items according to the BIP44 path 
            //// [m/purpose'/coin_type'/account'/change/address_index]

            int change = isChange ? 1 : 0;
            return $"m/44'/{(int)coinType}'/{accountIndex}'/{change}/{addressIndex}";
        }

        /// <summary>
        /// Loads the keys and transactions we're tracking in memory for faster lookups.
        /// </summary>
        /// <returns></returns>
        private void LoadKeysLookup()
        {
            this.keysLookup = new Dictionary<Script, HdAddress>();
            foreach (var wallet in this.Wallets)
            {
                var accounts = wallet.GetAccountsByCoinType(this.coinType);
                foreach (var account in accounts)
                {
                    var addresses = account.ExternalAddresses.Concat(account.InternalAddresses);
                    foreach (var address in addresses)
                    {
                        this.keysLookup.Add(address.ScriptPubKey, address);
                        if (address.Pubkey != null)
                            this.keysLookup.Add(address.Pubkey, address);
                    }
                }
            }
        }

        /// <summary>
        /// Gets a wallet given its name.
        /// </summary>
        /// <param name="walletName">The name of the wallet to get.</param>
        /// <returns>A wallet or null if it doesn't exist</returns>
        private Wallet GetWalletByName(string walletName)
        {
            Wallet wallet = this.Wallets.SingleOrDefault(w => w.Name == walletName);
            if (wallet == null)
            {
                throw new WalletException($"No wallet with name {walletName} could be found.");
            }

            return wallet;
        }
    }

    public class TransactionDetails
    {
        public uint256 Hash { get; set; }

        public int? Index { get; set; }

        public Money Amount { get; internal set; }

    }

    public class TransactionFoundEventArgs : EventArgs
    {
        public Script Script { get; set; }

        public uint256 TransactionHash { get; set; }

        public TransactionFoundEventArgs(Script script, uint256 transactionHash)
        {
            this.Script = script;
            this.TransactionHash = transactionHash;
        }
    }

    public class UnspentInfo
    {
        public HdAccount Account { get; set; }

        public HdAddress Address { get; set; }

        public List<TransactionData> Transactions { get; set; }
    }

}<|MERGE_RESOLUTION|>--- conflicted
+++ resolved
@@ -31,11 +31,8 @@
         private readonly ConcurrentChain chain;
         private readonly NodeSettings settings;
         private readonly DataFolder dataFolder;
-<<<<<<< HEAD
         private readonly ILogger logger;
-=======
         private readonly MempoolValidator mempoolValidator;
->>>>>>> 73ca05a0
 
         public uint256 WalletTipHash { get; set; }
 
