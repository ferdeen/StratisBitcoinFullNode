--- conflicted
+++ resolved
@@ -14,14 +14,10 @@
 
 namespace Stratis.Bitcoin.Features.BlockStore
 {
-<<<<<<< HEAD
-    public  class BlockStoreLoop
-=======
     /// <summary>
     /// The BlockStoreLoop simultaneously finds and downloads blocks and stores them in the BlockRepository.
     /// </summary>
-    public sealed class BlockStoreLoop
->>>>>>> 0a2f04b0
+    public class BlockStoreLoop
     {
         /// <summary>
         /// Best chain of block headers.
@@ -36,14 +32,11 @@
         private readonly IAsyncLoopFactory asyncLoopFactory;
         private readonly BlockStoreStats blockStoreStats;
         private readonly ILogger storeLogger;
-<<<<<<< HEAD
         private string name;
-=======
 
         /// <summary>
         /// The chain of steps that gets executed to find and download blocks.
         /// </summary>
->>>>>>> 0a2f04b0
         private BlockStoreStepChain stepChain;
         protected virtual void SetHighestPersistedBlock(ChainedBlock block)
         {
@@ -273,13 +266,8 @@
         {
             Guard.NotNull(chainedBlock, "chainedBlock");
 
-<<<<<<< HEAD
-            this.StoreTip = nextChainedBlock;
-            SetHighestPersistedBlock(nextChainedBlock);
-=======
             this.StoreTip = chainedBlock;
             this.ChainState.HighestPersistedBlock = chainedBlock;
->>>>>>> 0a2f04b0
         }
     }
 }